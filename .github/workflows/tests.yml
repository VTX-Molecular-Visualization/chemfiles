name: Tests

on:
  push:
    branches: [master]
  pull_request:
    # Check all PR

jobs:
  tests:
    runs-on: ${{ matrix.os }}
    container: ${{ matrix.container }}
    name: ${{ matrix.name }}
    strategy:
      matrix:
        include:
          # ==
          # linux builders, also used for various checks that should be
          # platform independent
          # ==
          - name: Linux / gcc-10
            os: ubuntu-18.04
            cc: gcc-10
            cxx: g++-10
            build-type: Debug
            check-exported-symbols: true
            setup-dependencies: |
              sudo add-apt-repository ppa:ubuntu-toolchain-r/test
              sudo apt-get update
              sudo apt-get install -y gcc-10 g++-10
          - name: Linux / clang-11
            os: ubuntu-18.04
            cc: clang-11
            cxx: clang++-11
            build-type: Debug
            setup-dependencies: |
              wget -O - https://apt.llvm.org/llvm-snapshot.gpg.key | sudo apt-key add -
              sudo apt-get update
              sudo apt-add-repository "deb http://apt.llvm.org/bionic/ llvm-toolchain-bionic-11 main"
              sudo apt-get install -y clang-11
          - name: Linux / Intel compiler
            os: ubuntu-18.04
            cc: icc
            cxx: icpc
            build-type: Debug
            setup-dependencies: |
              wget https://apt.repos.intel.com/intel-gpg-keys/GPG-PUB-KEY-INTEL-SW-PRODUCTS.PUB
              sudo apt-key add GPG-PUB-KEY-INTEL-SW-PRODUCTS.PUB

              sudo add-apt-repository "deb https://apt.repos.intel.com/oneapi all main"
              sudo apt-get update
              sudo apt-get install -y intel-oneapi-compiler-dpcpp-cpp-and-cpp-classic

              source /opt/intel/oneapi/setvars.sh
              env > $GITHUB_ENV
          - name: Linux / gcc / static library
            os: ubuntu-18.04
            cc: gcc
            cxx: g++
            build-type: Debug
            collect-coverage: true
            cmake-extra-args:
              - -DBUILD_SHARED_LIBS=OFF
              - -DCMAKE_C_FLAGS="--coverage"
              - -DCMAKE_CXX_FLAGS="--coverage"
          - name: Linux / gcc / external dependencies
            os: ubuntu-18.04
            cc: gcc
            cxx: g++
            build-type: Debug
            cmake-extra-args:
              - -DCHFL_SYSTEM_NETCDF=ON
              - -DCHFL_SYSTEM_ZLIB=ON
              - -DCHFL_SYSTEM_LZMA=ON
              - -DCHFL_SYSTEM_BZIP2=ON
              - -DCHFL_DISABLE_GEMMI=ON
            setup-dependencies: |
              sudo apt-get update
              sudo apt-get install -y libnetcdf-dev
          - name: Linux / gcc / 32-bit build
            os: ubuntu-18.04
            cc: gcc
            cxx: g++
            build-type: Debug
            cmake-extra-args:
              - -DCMAKE_CXX_FLAGS=-m32
              - -DCMAKE_C_FLAGS=-m32
            setup-dependencies: |
              sudo apt-get update
              sudo apt-get install -y libc6-dev-i386 lib32stdc++-7-dev
          - name: Linux / gcc-4.8.5 & cmake-2.12.8
            os: ubuntu-18.04
            container: centos:7
            cc: gcc
            cxx: g++
            build-type: Debug
            setup-dependencies: |
              yum install -y cmake gcc gcc-c++ make
          - name: Linux / emscripten
            os: ubuntu-18.04
            cc: emcc
            cxx: emcc
            build-type: Debug
            use-emsdk: true
            emscripten-version: 2.0.16
            cmake-extra-args:
              - -DCHFL_BUILD_DOCTESTS=OFF
              - -DBUILD_SHARED_LIBS=OFF
              - -DCMAKE_CXX_FLAGS="-O1"
              - -DCMAKE_C_FLAGS="-O1"
              - -DCMAKE_TOOLCHAIN_FILE=/home/runner/work/chemfiles/chemfiles/emsdk/emsdk-master/upstream/emscripten/cmake/Modules/Platform/Emscripten.cmake
              - -DCMAKE_CROSSCOMPILING_EMULATOR=/home/runner/work/chemfiles/chemfiles/emsdk/emsdk-master/node/14.15.5_64bit/bin/node
          - name: Linux / valgrind
            os: ubuntu-18.04
            cc: gcc
            cxx: g++
            build-type: Debug
            cmake-extra-args:
              - -DCHFL_TESTS_USE_VALGRIND=ON
            setup-dependencies: |
              sudo apt-get update
              sudo apt-get install -y valgrind
          # ==
          # macOS builders
          # ==
          - name: macOS / clang
            os: macos-10.15
            cc: clang
            cxx: clang++
            build-type: Debug
          - name: macOS / gcc
            os: macos-10.15
            cc: gcc-5
            cxx: g++-5
            build-type: Debug
            setup-dependencies: |
              export HOMEBREW_NO_AUTO_UPDATE=1
              brew install gcc@5
          # ==
          # windows builders
          # ==
          - name: windows / MSVC 64-bit
            os: windows-2019
            cc: cl.exe
            cxx: cl.exe
            build-type: Debug
            cmake-extra-args:
              - -G "Visual Studio 16 2019" -A x64
          - name: windows / MSVC 64-bit / static library
            os: windows-2019
            cc: cl.exe
            cxx: cl.exe
            # The compiler completely fills up the disk when building all tests
            # in debug mode, so use release
            build-type: Release
            cmake-extra-args:
              - -G "Visual Studio 16 2019" -A x64
              - -DBUILD_SHARED_LIBS=OFF
          - name: windows / MSVC 32-bit
            os: windows-2019
            cc: cl.exe
            cxx: cl.exe
            build-type: Debug
            cmake-extra-args:
              - -G "Visual Studio 16 2019" -A Win32
          - name: windows / MinGW
            os: windows-2019
            cc: cc
            cxx: c++
            build-type: Release
            use-mingw: true
            cmake-extra-args:
              - -G "MinGW Makefiles"
              - -DCMAKE_EXE_LINKER_FLAGS="-static-libstdc++"
              - -DCMAKE_SHARED_LINKER_FLAGS="-static-libstdc++"

    steps:
      - uses: actions/checkout@v2
        with:
          fetch-depth: 2
      - name: Set up MinGW
        if: ${{ matrix.use-mingw }}
        uses: egor-tensin/setup-mingw@v2
        with:
          platform: x64
      - name: Setup emsdk
        if: ${{ matrix.use-emsdk }}
        uses: mymindstorm/setup-emsdk@v7
        with:
          version: ${{ matrix.emscripten-version }}
          actions-cache-folder: "emsdk"
      - name: setup dependencies
        run: ${{ matrix.setup-dependencies }}
      - name: configure cmake
        shell: bash
        run: |
          mkdir build && cd build
          cmake -DCMAKE_BUILD_TYPE=${{ matrix.build-type }} \
                -DCMAKE_C_COMPILER=${{ matrix.cc }} \
                -DCMAKE_CXX_COMPILER=${{ matrix.cxx }} \
                -DBUILD_SHARED_LIBS=ON \
                -DCHFL_BUILD_TESTS=ON \
                ${{ join(matrix.cmake-extra-args, ' ') }} \
                ..
      - name: build (cmake >= 3)
        if: matrix.container != 'centos:7'
        run: |
          cd build
          cmake --build . --config ${{ matrix.build-type }} --parallel 2
      - name: build (cmake == 2.8.12)
        if: matrix.container == 'centos:7'
        run: |
          cd build
          cmake --build . --config ${{ matrix.build-type }} -- -j2
      - name: run tests
        run: |
          cd build
<<<<<<< HEAD
          ctest --rerun-failed --output-on-failure --build-config ${{ matrix.build-type }} --parallel 2
=======
          ctest --output-on-failure --build-config ${{ matrix.build-type }} --parallel 2
>>>>>>> 96f23322
      - name: check the list of exported symbols
        if: matrix.check-exported-symbols
        run: ./scripts/ci/check-exported-symbols.py build/libchemfiles.so
      - name: upload coverage
        if: matrix.collect-coverage
        run: bash <(curl -s https://codecov.io/bash)<|MERGE_RESOLUTION|>--- conflicted
+++ resolved
@@ -215,11 +215,7 @@
       - name: run tests
         run: |
           cd build
-<<<<<<< HEAD
-          ctest --rerun-failed --output-on-failure --build-config ${{ matrix.build-type }} --parallel 2
-=======
           ctest --output-on-failure --build-config ${{ matrix.build-type }} --parallel 2
->>>>>>> 96f23322
       - name: check the list of exported symbols
         if: matrix.check-exported-symbols
         run: ./scripts/ci/check-exported-symbols.py build/libchemfiles.so
