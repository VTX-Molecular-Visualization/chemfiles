// Chemfiles, a modern library for chemistry file reading and writing
// Copyright (C) Guillaume Fraux and contributors -- BSD license

#include <cassert>
#include <cmath>
#include <cstdint>

#include <array>
#include <string>
#include <vector>
#include <string_view>

#include "chemfiles/error_fmt.hpp"
#include "chemfiles/external/optional.hpp"
#include "chemfiles/parse.hpp"
#include "chemfiles/types.hpp"
#include "chemfiles/utils.hpp"
#include "chemfiles/warnings.hpp"

#include "chemfiles/File.hpp"
#include "chemfiles/FormatMetadata.hpp"
#include "chemfiles/Frame.hpp"
#include "chemfiles/UnitCell.hpp"

#include "chemfiles/formats/LAMMPSTrajectory.hpp"

using namespace chemfiles;

template <> const FormatMetadata& chemfiles::format_metadata<LAMMPSTrajectoryFormat>() {
    static FormatMetadata metadata;
    metadata.name = "LAMMPS";
    metadata.extension = ".lammpstrj";
    metadata.description = "LAMMPS text trajectory format";
    metadata.reference = "https://lammps.sandia.gov/doc/dump.html";

    metadata.read = true;
    metadata.write = true;
    metadata.memory = true;

    metadata.positions = true;
    metadata.velocities = true;
    metadata.unit_cell = true;
    metadata.atoms = true;
    metadata.bonds = false;
    metadata.residues = false;
    return metadata;
}

using chemfiles::private_details::is_upper_triangular;

static optional<std::string_view> get_item(std::string_view line) {
    auto splitted = split(line, ':');
    if (splitted.size() != 2 || trim(splitted[0]) != "ITEM") {
        return nullopt;
    }
    return trim(splitted[1]);
}

std::array<double, 3> LAMMPSTrajectoryFormat::read_cell(Frame& frame) {
    auto line = file_.readline();
    auto item = get_item(line);
    try {
        if (!item) {
            throw format_error("expected an ITEM entry in LAMMPS format, got '{}'", line);
        }
        auto splitted = split(*item, ' ');
        if (splitted[0] == "BOX" && splitted[1] == "BOUNDS") {
            auto matrix = Matrix3D::unit();
            std::array<double, 3> origin;
            auto shape = UnitCell::ORTHORHOMBIC;
            if (splitted.size() >= 5 && (*item).find("xy xz yz") != std::string_view::npos) {
                shape = UnitCell::TRICLINIC;
            }
            line = file_.readline();
            auto splitted = split(line, ' ');
            if ((shape == UnitCell::ORTHORHOMBIC && splitted.size() != 2) ||
                (shape == UnitCell::TRICLINIC && splitted.size() != 3)) {
                size_t expected_dims = (shape == UnitCell::ORTHORHOMBIC) ? 2 : 3;
                throw format_error(
                    "incomplete box dimensions in LAMMPS format, expected {} but got {}",
                    expected_dims, splitted.size());
            }
            double xlo = parse<double>(splitted[0]);
            double xhi = parse<double>(splitted[1]);
            matrix[0][0] = xhi - xlo;
            origin[0] = xlo;
            if (shape == UnitCell::TRICLINIC) {
                matrix[0][1] = parse<double>(splitted[2]);
            }

            line = file_.readline();
            splitted = split(line, ' ');
            if ((shape == UnitCell::ORTHORHOMBIC && splitted.size() != 2) ||
                (shape == UnitCell::TRICLINIC && splitted.size() != 3)) {
                size_t expected_dims = (shape == UnitCell::ORTHORHOMBIC) ? 2 : 3;
                throw format_error(
                    "incomplete box dimensions in LAMMPS format, expected {} but got {}",
                    expected_dims, splitted.size());
            }
            double ylo = parse<double>(splitted[0]);
            double yhi = parse<double>(splitted[1]);
            matrix[1][1] = yhi - ylo;
            origin[1] = ylo;
            if (shape == UnitCell::TRICLINIC) {
                matrix[0][2] = parse<double>(splitted[2]);
            }

            line = file_.readline();
            splitted = split(line, ' ');
            if ((shape == UnitCell::ORTHORHOMBIC && splitted.size() != 2) ||
                (shape == UnitCell::TRICLINIC && splitted.size() != 3)) {
                size_t expected_dims = (shape == UnitCell::ORTHORHOMBIC) ? 2 : 3;
                throw format_error(
                    "incomplete box dimensions in LAMMPS format, expected {} but got {}",
                    expected_dims, splitted.size());
            }
            double zlo = parse<double>(splitted[0]);
            double zhi = parse<double>(splitted[1]);
            matrix[2][2] = zhi - zlo;
            origin[2] = zlo;
            if (shape == UnitCell::TRICLINIC) {
                matrix[1][2] = parse<double>(splitted[2]);
            }

            auto cell = UnitCell(matrix);
            frame.set_cell(cell);
            return origin;
        } else {
            throw format_error("missing 'BOX BOUNDS' item in LAMMPS format");
        }
    } catch (const Error& e) {
        throw format_error("can not read box header in LAMMPS format: {}", e.what());
    }
}

// LAMMPS is able to dump various per-atom properties and arbitrary user-defined variables
// posible per-atom attributes by dump command
enum lammps_atom_attr_t {
    // other possible attributes that are not important for chemfiles
    CUSTOM,
    // atom ID
    ATOMID,
    // atom type
    TYPE,
    // name of atom element
    ELEMENT,
    // atom mass
    MASS,
    // unscaled atom coordinates
    POSX,
    POSY,
    POSZ,
    // scaled atom coordinates
    POSXS,
    POSYS,
    POSZS,
    // unwrapped atom coordinates
    POSXU,
    POSYU,
    POSZU,
    // scaled unwrapped atom coordinates
    POSXSU,
    POSYSU,
    POSZSU,
    // box image that the atom is in
    IMGX,
    IMGY,
    IMGZ,
    // atom velocities
    VELX,
    VELY,
    VELZ,
    // atom charge
    CHARGE,
};

// LAMMPS is able to dump the atomic positions in multiple formats
// multiple of these representations might be present simultaneously in a frame
// possible representations of the atomic positions
enum lammps_position_representation_t {
    // no atomic positions in frame
    NOPOS,
    // wrapped positions as x,y,z
    WRAPPED,
    // scaled positions as xs,ys,zs
    SCALED,
    // unwrapped positions as xu,yu,zu
    UNWRAPPED,
    // scaled unwrapped positions as xsu,ysu,zsu
    SCALED_UNWRAPPED,
};

static lammps_atom_attr_t attribute_from_str(std::string_view attr_str) {
    if (attr_str == "id") {
        return ATOMID;
    } else if (attr_str == "type") {
        return TYPE;
    } else if (attr_str == "element") {
        return ELEMENT;
    } else if (attr_str == "mass") {
        return MASS;
    } else if (attr_str == "x") {
        return POSX;
    } else if (attr_str == "y") {
        return POSY;
    } else if (attr_str == "z") {
        return POSZ;
    } else if (attr_str == "xs") {
        return POSXS;
    } else if (attr_str == "ys") {
        return POSYS;
    } else if (attr_str == "zs") {
        return POSZS;
    } else if (attr_str == "xu") {
        return POSXU;
    } else if (attr_str == "yu") {
        return POSYU;
    } else if (attr_str == "zu") {
        return POSZU;
    } else if (attr_str == "xsu") {
        return POSXSU;
    } else if (attr_str == "ysu") {
        return POSYSU;
    } else if (attr_str == "zsu") {
        return POSZSU;
    } else if (attr_str == "ix") {
        return IMGX;
    } else if (attr_str == "iy") {
        return IMGY;
    } else if (attr_str == "iz") {
        return IMGZ;
    } else if (attr_str == "vx") {
        return VELX;
    } else if (attr_str == "vy") {
        return VELY;
    } else if (attr_str == "vz") {
        return VELZ;
    } else if (attr_str == "q") {
        return CHARGE;
    } else {
        return CUSTOM;
    }
}

struct AtomField {
    std::string name;
    lammps_atom_attr_t kind;
};

static lammps_position_representation_t
detect_best_pos_representation(const std::vector<AtomField>& fields) {
    int wrapped_count = 0;
    int scaled_count = 0;
    int unwrapped_count = 0;
    int scaled_unwrapped_count = 0;
    for (const auto& atom_field : fields) {
        switch (atom_field.kind) {
        case POSX:
        case POSY:
        case POSZ:
            ++wrapped_count;
            break;
        case POSXS:
        case POSYS:
        case POSZS:
            ++scaled_count;
            break;
        case POSXU:
        case POSYU:
        case POSZU:
            ++unwrapped_count;
            break;
        case POSXSU:
        case POSYSU:
        case POSZSU:
            ++scaled_unwrapped_count;
            break;
        default:
            break;
        }
    }
    // choose the coordinate style that is defined for the most dimensions
    // prefer unwrapped coordinates over wrapped coordinates
    // and prefer non-scaled coordinates over scaled coordinates
    if (wrapped_count == 0 && scaled_count == 0 && unwrapped_count == 0 &&
        scaled_unwrapped_count == 0) {
        // no positions defined
        return NOPOS;
    } else if (unwrapped_count >= scaled_unwrapped_count && unwrapped_count >= wrapped_count &&
               unwrapped_count >= scaled_count) {
        return UNWRAPPED;
    } else if (scaled_unwrapped_count >= wrapped_count && scaled_unwrapped_count >= scaled_count) {
        return SCALED_UNWRAPPED;
    } else if (wrapped_count >= scaled_count) {
        return WRAPPED;
    } else {
        return SCALED;
    }
}

static void unwrap(Vector3D& position, std::array<int, 3>& image, Matrix3D& matrix) {
    // unwrap coordinates by using image data
    position[0] += image[0] * matrix[0][0] + image[1] * matrix[0][1] + image[2] * matrix[0][2];
    position[1] += image[1] * matrix[1][1] + image[2] * matrix[1][2];
    position[2] += image[2] * matrix[2][2];
}

void LAMMPSTrajectoryFormat::read_next(Frame& frame) {
    auto item = get_item(file_.readline());
    if (!item) {
        throw format_error("can not read next step as LAMMPS format: expected an ITEM entry");
    }
    if (*item == "UNITS") { // optional
        frame.set("lammps_units", std::string(trim(file_.readline())));
        item = get_item(file_.readline());
        if (!item) {
            throw format_error("can not read next step as LAMMPS format: expected an ITEM entry");
        }
    }
    if (*item == "TIME") { // optional
        double time = parse<double>(trim(file_.readline()));
        frame.set("time", time);
        item = get_item(file_.readline());
        if (!item) {
            throw format_error("can not read next step as LAMMPS format: expected an ITEM entry");
        }
    }

    if (*item == "TIMESTEP") {
        int64_t timestep = parse<int64_t>(trim(file_.readline()));
        frame.set_step(static_cast<size_t>(timestep));
    } else {
        throw format_error("can not read next step as LAMMPS format: expected 'TIMESTEP' got '{}'",
                           *item);
    }

    size_t natoms = 0;
    item = get_item(file_.readline());
    if (item && *item == "NUMBER OF ATOMS") {
        int64_t lmp_natoms = parse<int64_t>(trim(file_.readline()));
        natoms = static_cast<size_t>(lmp_natoms);
    } else {
        throw format_error("can not read next step as LAMMPS format: expected "
                           "'NUMBER OF ATOMS' got '{}'",
                           *item);
    }

    // LAMMPS can have boxes that do not use (0,0,0) as origin
    auto origin = read_cell(frame);

    item = get_item(file_.readline());
    if (!item) {
        throw format_error("can not read next step as LAMMPS format: expected an ITEM entry");
    }
    auto splitted = split(*item, ' ');
    if (splitted.empty() || splitted[0] != "ATOMS") {
        throw format_error("can not read next step as LAMMPS format: expected 'ATOMS' got '{}'",
                           *item);
    }

    std::vector<AtomField> fields;
    fields.reserve(splitted.size() - 1);
    optional<size_t> atomid_column = nullopt;
    std::vector<bool> duplicate_check;
    optional<std::vector<std::array<int, 3>>> images = nullopt;
    for (size_t i = 1; i < splitted.size(); ++i) {
        auto attr = attribute_from_str(splitted[i]);
        if (attr == ATOMID) {
            atomid_column = i - 1;
            duplicate_check = std::vector<bool>(natoms, false);
        }
        if (attr == VELX || attr == VELY || attr == VELZ) {
            frame.add_velocities();
        }
        if (attr == IMGX || attr == IMGY || attr == IMGZ) {
            images = std::vector<std::array<int, 3>>(natoms, {0, 0, 0});
        }
<<<<<<< HEAD
        fields.push_back({splitted[i].to_string(), attr});
=======
        fields.push_back({std::string(atoms_item[i]), attr});
>>>>>>> 7085e98e
    }
    lammps_position_representation_t use_pos_repr = detect_best_pos_representation(fields);

    frame.resize(natoms);
    auto positions = frame.positions();
    auto velocities = frame.velocities();

    for (size_t i = 0; i < natoms; ++i) {
        auto line = file_.readline();
        auto splitted = split(line, ' ');
        if (splitted.size() != fields.size()) {
            throw format_error(
                "LAMMPS atom line has wrong number of fields: expected {} got {}",
                fields.size(), splitted.size()
            );
        }

        size_t atomid = i;
        if (atomid_column) {
            // LAMMPS uses atom IDs that start with 1
            atomid = parse<size_t>(splitted[*atomid_column]);
            assert(atomid > 0);
            --atomid; // the frame uses zero-based indices
            assert(duplicate_check.size() == natoms);
            if (duplicate_check[atomid]) {
                throw format_error(
                    "found atoms with the same ID in LAMMPS format: {} is already present",
                    atomid + 1);
            }
            duplicate_check[atomid] = true;
        }

        auto& atom = frame[atomid];
        for (size_t j = 0; j < fields.size(); ++j) {
            switch (fields[j].kind) {
            case TYPE:
                atom.set_type(std::string(splitted[j]));
                break;
            case ELEMENT:
                atom.set_name(std::string(splitted[j]));
                break;
            case MASS:
                atom.set_mass(parse<double>(splitted[j]));
                break;
            case POSX:
                if (use_pos_repr == WRAPPED) {
                    positions[atomid][0] = parse<double>(splitted[j]);
                }
                break;
            case POSY:
                if (use_pos_repr == WRAPPED) {
                    positions[atomid][1] = parse<double>(splitted[j]);
                }
                break;
            case POSZ:
                if (use_pos_repr == WRAPPED) {
                    positions[atomid][2] = parse<double>(splitted[j]);
                }
                break;
            case POSXS:
                if (use_pos_repr == SCALED) {
                    // store scaled position (same for POSYS and POSZS)
                    // transform at the end when all three coordinates are known
                    positions[atomid][0] = parse<double>(splitted[j]);
                }
                break;
            case POSYS:
                if (use_pos_repr == SCALED) {
                    positions[atomid][1] = parse<double>(splitted[j]);
                }
                break;
            case POSZS:
                if (use_pos_repr == SCALED) {
                    positions[atomid][2] = parse<double>(splitted[j]);
                }
                break;
            case POSXU:
                if (use_pos_repr == UNWRAPPED) {
                    positions[atomid][0] = parse<double>(splitted[j]);
                }
                break;
            case POSYU:
                if (use_pos_repr == UNWRAPPED) {
                    positions[atomid][1] = parse<double>(splitted[j]);
                }
                break;
            case POSZU:
                if (use_pos_repr == UNWRAPPED) {
                    positions[atomid][2] = parse<double>(splitted[j]);
                }
                break;
            case POSXSU:
                if (use_pos_repr == SCALED_UNWRAPPED) {
                    // store scaled position (same for POSYSU and POSZSU)
                    // transform at the end when all three coordinates are known
                    positions[atomid][0] = parse<double>(splitted[j]);
                }
                break;
            case POSYSU:
                if (use_pos_repr == SCALED_UNWRAPPED) {
                    positions[atomid][1] = parse<double>(splitted[j]);
                }
                break;
            case POSZSU:
                if (use_pos_repr == SCALED_UNWRAPPED) {
                    positions[atomid][2] = parse<double>(splitted[j]);
                }
                break;
            case IMGX:
                assert(images);
                (*images)[atomid][0] = parse<int>(splitted[j]);
                break;
            case IMGY:
                assert(images);
                (*images)[atomid][1] = parse<int>(splitted[j]);
                break;
            case IMGZ:
                assert(images);
                (*images)[atomid][2] = parse<int>(splitted[j]);
                break;
            case VELX:
                assert(velocities);
                (*velocities)[atomid][0] = parse<double>(splitted[j]);
                break;
            case VELY:
                assert(velocities);
                (*velocities)[atomid][1] = parse<double>(splitted[j]);
                break;
            case VELZ:
                assert(velocities);
                (*velocities)[atomid][2] = parse<double>(splitted[j]);
                break;
            case CHARGE: {
                double charge = parse<double>(splitted[j]);
                atom.set_charge(charge);
            } break;
            case ATOMID:
                break;
            case CUSTOM:
                try {
                    // LAMMPS should always write double values
                    atom.set(fields[j].name, parse<double>(splitted[j]));
                } catch (const Error&) {
                    // use the string value as fallback
                    atom.set(fields[j].name, std::string(splitted[j]));
                }
                break;
            }
        }
    }

    if (use_pos_repr == SCALED || use_pos_repr == SCALED_UNWRAPPED) {
        // all atoms currently know their scales position
        // transform the scaled coordinates to a non-scaled representation
        auto matrix = frame.cell().matrix();
        for (size_t i = 0; i < natoms; ++i) {
            // x = xlo + xs * (xhi - xlo) + ys * xy + zs * xz
            positions[i][0] = origin[0] + positions[i][0] * matrix[0][0] +
                              positions[i][1] * matrix[0][1] + positions[i][2] * matrix[0][2];
            // y = ylo + ys * (yhi - ylo) + z * yz
            positions[i][1] =
                origin[1] + positions[i][1] * matrix[1][1] + positions[i][2] * matrix[1][2];
            // z = zlo + zs * (zhi - zlo)
            positions[i][2] = origin[2] + positions[i][2] * matrix[2][2];
            if (images && use_pos_repr != SCALED_UNWRAPPED) {
                // unwrap coordinates by using image data
                unwrap(positions[i], (*images)[i], matrix);
            }
        }
    } else if (images && use_pos_repr != UNWRAPPED) {
        // unwrap coordinates by using image data
        auto matrix = frame.cell().matrix();
        for (size_t i = 0; i < natoms; ++i) {
            unwrap(positions[i], (*images)[i], matrix);
        }
    }

    if (use_pos_repr == UNWRAPPED || use_pos_repr == SCALED_UNWRAPPED || images) {
        frame.set("is_unwrapped", true);
    }
    else {
        frame.set("is_unwrapped", false);
    }
}

static optional<size_t> parse_lammps_type(const std::string& type_str) {
    if (type_str.empty())
        return nullopt;
    try {
        int type = parse<int>(type_str);
        if (type > 0) {
            return static_cast<size_t>(type);
        }
    } catch (const Error&) {
        // parsing errors indicate invalid types
    }
    return nullopt;
}

void LAMMPSTrajectoryFormat::write_next(const Frame& frame) {
    // use angstrom and femtosecond as default
    file_.print("ITEM: UNITS\n{:s}\n",
                frame.get<Property::STRING>("lammps_units").value_or("real"));
    if (frame.get("time")) {
        file_.print("ITEM: TIME\n{:.16g}\n", (*frame.get("time")).as_double());
    }
    file_.print("ITEM: TIMESTEP\n{:d}\n", frame.step());
    file_.print("ITEM: NUMBER OF ATOMS\n{:d}\n", frame.size());

    const auto& cell = frame.cell();
    if (cell.shape() == UnitCell::ORTHORHOMBIC || cell.shape() == UnitCell::INFINITE) {
        file_.print("ITEM: BOX BOUNDS pp pp pp\n");
        auto lengths = cell.lengths();
        // print zeros if the cell is infinite, this line is still required
        file_.print("{:-1.12e} {:-1.12e}\n", 0.0, lengths[0]);
        file_.print("{:-1.12e} {:-1.12e}\n", 0.0, lengths[1]);
        file_.print("{:-1.12e} {:-1.12e}\n", 0.0, lengths[2]);
    } else { // Triclinic
        const auto& matrix = cell.matrix();
        if (!is_upper_triangular(matrix)) {
            throw format_error("unsupported triclinic but non upper-triangular cell "
                               "matrix in LAMMPS writer");
        }
        file_.print("ITEM: BOX BOUNDS xy xz yz pp pp pp\n");
        file_.print("{:-1.12e} {:-1.12e} {:-1.12e}\n", 0.0, matrix[0][0], matrix[0][1]);
        file_.print("{:-1.12e} {:-1.12e} {:-1.12e}\n", 0.0, matrix[1][1], matrix[0][2]);
        file_.print("{:-1.12e} {:-1.12e} {:-1.12e}\n", 0.0, matrix[2][2], matrix[1][2]);
    }

    bool has_names = false;
    for (size_t i = 0; i < frame.size(); ++i) {
        auto& atom = frame[i];
        if (!atom.name().empty()) {
            has_names = true;
            break;
        }
    }

    auto positions = frame.positions();
    auto velocities = frame.velocities();
    file_.print("ITEM: ATOMS id xu yu zu type"); // write unwrapped positions
    if (has_names) {
        file_.print(" element");
    }
    file_.print(" mass q");
    if (velocities) {
        file_.print(" vx vy vz");
    }
    file_.print("\n");
    for (size_t i = 0; i < frame.size(); ++i) {
        auto& atom = frame[i];
        // LAMMPS uses atom IDs that start with 1
        file_.print("{:d} {:g} {:g} {:g}", i + 1, positions[i][0], positions[i][1],
                    positions[i][2]);
        auto type = parse_lammps_type(atom.type());
        if (type && (min_numeric_type_ == 0 || *type <= min_numeric_type_)) {
            // a valid numeric type and no other invalid types encountered previously
            file_.print(" {:d}", *type);
            if (*type > max_numeric_type_)
                max_numeric_type_ = *type;
        } else {
            // use a generated numeric type because trajectory contains invalid types
            auto search = type_list_.find(atom.type());
            if (search != type_list_.end()) {
                // type has already a numeric type
                file_.print(" {:d}", search->second);
            } else {
                // a new type to generate a numeric type for
                min_numeric_type_ = max_numeric_type_;
                ++max_numeric_type_;
                type_list_.emplace(atom.type(), max_numeric_type_);
                file_.print(" {:d}", max_numeric_type_);
                warning("LAMMPS writer",
                        "trajectory with invalid types: generated type for '{}' is {}", atom.type(),
                        max_numeric_type_);
            }
        }
        if (has_names) {
            file_.print(" {:s}", atom.name());
        }
        file_.print(" {:g} {:g}", atom.mass(), atom.charge());
        if (velocities) {
            auto& v = (*velocities)[i];
            file_.print(" {:g} {:g} {:g}", v[0], v[1], v[2]);
        }
        file_.print("\n");
    }
}

optional<uint64_t> LAMMPSTrajectoryFormat::forward() {
    auto position = file_.tellpos();
    size_t natoms = 0;

    auto line = file_.readline();
    if (trim(line).empty() || file_.eof()) {
        // no more data to read, so give up here
        return nullopt;
    }
    auto item = get_item(line);
    while (!file_.eof() && (!item || *item != "NUMBER OF ATOMS")) {
        line = file_.readline();
        item = get_item(line);
    }
    if (!item || *item != "NUMBER OF ATOMS") {
        throw format_error(
            "could not find 'ITEM: NUMBER OF ATOMS' in LAMMPS trajectory"
        );
    }

    try {
        line = file_.readline();
        natoms = parse<size_t>(trim(line));
    } catch (const Error&) {
        throw format_error(
            "could not parse the number of atoms in '{}' for LAMMPS trajectory",
            line
        );
    }

    // read the box
    for (size_t i = 0; i < 4; ++i) {
        line = file_.readline();
        if (file_.eof()) {
            throw format_error(
                "could not read box data in LAMMPS trajectory: not enough lines in the file"
            );
        }

        if (i == 0) {
            item = get_item(line);
            if (!item || item->substr(0, 10) != "BOX BOUNDS") {
                throw format_error(
                    "expected 'ITEM: BOX BOUNDS' after the number of atoms in "
                    "LAMMPS trajectory, got '{}'", line
                );
            }
        }
    }

    line = file_.readline();
    item = get_item(line);
    if (!item || item->substr(0, 5) != "ATOMS") {
        throw format_error(
            "could not read atom header for LAMMPS trajectory in this line: '{}'",
            line
        );
    }

    for (size_t i = 0; i < natoms; ++i) {
        file_.readline();
        if (file_.eof()) {
            throw format_error(
                "this file does not contain enough lines in ATOMS section for LAMMPS trajectory"
            );
        }
    }

    return position;
}<|MERGE_RESOLUTION|>--- conflicted
+++ resolved
@@ -71,23 +71,6 @@
             if (splitted.size() >= 5 && (*item).find("xy xz yz") != std::string_view::npos) {
                 shape = UnitCell::TRICLINIC;
             }
-            line = file_.readline();
-            auto splitted = split(line, ' ');
-            if ((shape == UnitCell::ORTHORHOMBIC && splitted.size() != 2) ||
-                (shape == UnitCell::TRICLINIC && splitted.size() != 3)) {
-                size_t expected_dims = (shape == UnitCell::ORTHORHOMBIC) ? 2 : 3;
-                throw format_error(
-                    "incomplete box dimensions in LAMMPS format, expected {} but got {}",
-                    expected_dims, splitted.size());
-            }
-            double xlo = parse<double>(splitted[0]);
-            double xhi = parse<double>(splitted[1]);
-            matrix[0][0] = xhi - xlo;
-            origin[0] = xlo;
-            if (shape == UnitCell::TRICLINIC) {
-                matrix[0][1] = parse<double>(splitted[2]);
-            }
-
             line = file_.readline();
             splitted = split(line, ' ');
             if ((shape == UnitCell::ORTHORHOMBIC && splitted.size() != 2) ||
@@ -97,12 +80,12 @@
                     "incomplete box dimensions in LAMMPS format, expected {} but got {}",
                     expected_dims, splitted.size());
             }
-            double ylo = parse<double>(splitted[0]);
-            double yhi = parse<double>(splitted[1]);
-            matrix[1][1] = yhi - ylo;
-            origin[1] = ylo;
+            double xlo = parse<double>(splitted[0]);
+            double xhi = parse<double>(splitted[1]);
+            matrix[0][0] = xhi - xlo;
+            origin[0] = xlo;
             if (shape == UnitCell::TRICLINIC) {
-                matrix[0][2] = parse<double>(splitted[2]);
+                matrix[0][1] = parse<double>(splitted[2]);
             }
 
             line = file_.readline();
@@ -114,6 +97,23 @@
                     "incomplete box dimensions in LAMMPS format, expected {} but got {}",
                     expected_dims, splitted.size());
             }
+            double ylo = parse<double>(splitted[0]);
+            double yhi = parse<double>(splitted[1]);
+            matrix[1][1] = yhi - ylo;
+            origin[1] = ylo;
+            if (shape == UnitCell::TRICLINIC) {
+                matrix[0][2] = parse<double>(splitted[2]);
+            }
+
+            line = file_.readline();
+            splitted = split(line, ' ');
+            if ((shape == UnitCell::ORTHORHOMBIC && splitted.size() != 2) ||
+                (shape == UnitCell::TRICLINIC && splitted.size() != 3)) {
+                size_t expected_dims = (shape == UnitCell::ORTHORHOMBIC) ? 2 : 3;
+                throw format_error(
+                    "incomplete box dimensions in LAMMPS format, expected {} but got {}",
+                    expected_dims, splitted.size());
+            }
             double zlo = parse<double>(splitted[0]);
             double zhi = parse<double>(splitted[1]);
             matrix[2][2] = zhi - zlo;
@@ -133,8 +133,8 @@
     }
 }
 
-// LAMMPS is able to dump various per-atom properties and arbitrary user-defined variables
-// posible per-atom attributes by dump command
+/// LAMMPS is able to dump various per-atom properties and arbitrary user-defined
+/// variables
 enum lammps_atom_attr_t {
     // other possible attributes that are not important for chemfiles
     CUSTOM,
@@ -352,19 +352,18 @@
     if (!item) {
         throw format_error("can not read next step as LAMMPS format: expected an ITEM entry");
     }
-    auto splitted = split(*item, ' ');
-    if (splitted.empty() || splitted[0] != "ATOMS") {
+    auto atoms_item = split(*item, ' ');
+    if (atoms_item.empty() || atoms_item[0] != "ATOMS") {
         throw format_error("can not read next step as LAMMPS format: expected 'ATOMS' got '{}'",
                            *item);
     }
-
     std::vector<AtomField> fields;
-    fields.reserve(splitted.size() - 1);
+    fields.reserve(atoms_item.size() - 1);
     optional<size_t> atomid_column = nullopt;
     std::vector<bool> duplicate_check;
     optional<std::vector<std::array<int, 3>>> images = nullopt;
-    for (size_t i = 1; i < splitted.size(); ++i) {
-        auto attr = attribute_from_str(splitted[i]);
+    for (size_t i = 1; i < atoms_item.size(); ++i) {
+        auto attr = attribute_from_str(atoms_item[i]);
         if (attr == ATOMID) {
             atomid_column = i - 1;
             duplicate_check = std::vector<bool>(natoms, false);
@@ -375,11 +374,7 @@
         if (attr == IMGX || attr == IMGY || attr == IMGZ) {
             images = std::vector<std::array<int, 3>>(natoms, {0, 0, 0});
         }
-<<<<<<< HEAD
-        fields.push_back({splitted[i].to_string(), attr});
-=======
         fields.push_back({std::string(atoms_item[i]), attr});
->>>>>>> 7085e98e
     }
     lammps_position_representation_t use_pos_repr = detect_best_pos_representation(fields);
 
