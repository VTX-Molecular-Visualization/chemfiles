// Chemfiles, a modern library for chemistry file reading and writing
// Copyright (C) Guillaume Fraux and contributors -- BSD license

#include <cassert>
#include <cstdint>

#include <array>
#include <string>
#include <vector>
#include <string_view>

#include "chemfiles/types.hpp"
#include "chemfiles/utils.hpp"
#include "chemfiles/parse.hpp"
#include "chemfiles/error_fmt.hpp"
#include "chemfiles/sorted_set.hpp"
#include "chemfiles/external/optional.hpp"

#include "chemfiles/File.hpp"
#include "chemfiles/Atom.hpp"
#include "chemfiles/Frame.hpp"
#include "chemfiles/Topology.hpp"
#include "chemfiles/UnitCell.hpp"
#include "chemfiles/Connectivity.hpp"
#include "chemfiles/FormatMetadata.hpp"

#include "chemfiles/formats/Tinker.hpp"

using namespace chemfiles;

template<> const FormatMetadata& chemfiles::format_metadata<TinkerFormat>() {
    static FormatMetadata metadata;
    metadata.name = "Tinker";
    metadata.extension = ".arc";
    metadata.description = "Tinker XYZ text format";
    metadata.reference = "http://chembytes.wikidot.com/tnk-tut00#toc2";

    metadata.read = true;
    metadata.write = true;
    metadata.memory = true;

    metadata.positions = true;
    metadata.velocities = false;
    metadata.unit_cell = true;
    metadata.atoms = true;
    metadata.bonds = true;
    metadata.residues = false;
    return metadata;
}

static bool is_unit_cell_line(std::string_view line);

void TinkerFormat::read_next(Frame& frame) {
    auto line = file_.readline();
    // only read the number of atoms, ignore any comment
    size_t n_atoms = 0;
    scan(line, n_atoms);

    std::vector<std::vector<size_t>> bonds(n_atoms);
    frame.reserve(n_atoms);

    auto position = file_.tellpos();
    line = file_.readline();
    if (is_unit_cell_line(line)) {
        // Read the cell
        Vector3D lengths, angles;
        scan(line, lengths[0], lengths[1], lengths[2], angles[0], angles[1], angles[2]);
        frame.set_cell({lengths, angles});
    } else {
        file_.seekpos(position);
    }

    for (size_t i = 0; i < n_atoms; i++) {
        line = file_.readline();
        double x = 0, y = 0, z = 0;
        int id = 0, atom_type = 0;
        std::string name;
        auto count = scan(line, id, name, x, y, z, atom_type);

        frame.add_atom(Atom(name), Vector3D(x, y, z));
        frame[i].set("atom_type", atom_type);
        while (count != line.size()) {
            size_t bonded = 0;
            count += scan(line.substr(count), bonded);
            bonds[i].push_back(bonded - 1);
        }
    }

    for (size_t i = 0; i < n_atoms; i++) {
        for (size_t j: bonds[i]) {
            frame.add_bond(i, j);
        }
    }
}

void TinkerFormat::write_next(const Frame& frame) {
    auto lengths = frame.cell().lengths();
    auto angles = frame.cell().angles();
    file_.print("{} written by the chemfiles library\n", frame.size());
<<<<<<< HEAD
    file_.print("{} {} {} {} {} {}\n",
=======
    file_.print("{:#g} {:#g} {:#g} {:#g} {:#g} {:#g}\n",
>>>>>>> 7085e98e
        lengths[0], lengths[1], lengths[2], angles[0], angles[1], angles[2]
    );

    auto& topology = frame.topology();
    // Build type index numbering. type_id will be searched for each atom type,
    // and the position can be used a an unique integer identifier for the atom
    // type.
    auto types_id = sorted_set<std::string>();
    for (auto& atom: topology) {
        types_id.insert(atom.type());
    }

    // Build bonds index. It will contains all atoms bonded to the atom i in
    // bonded_to[i].
    auto bonded_to = std::vector<std::vector<size_t>>(frame.size());
    for (auto& bond: topology.bonds()) {
        bonded_to[bond[0]].push_back(bond[1]);
        bonded_to[bond[1]].push_back(bond[0]);
    }

    auto& positions = frame.positions();
    for (size_t i = 0; i < frame.size(); i++) {
        auto name = topology[i].name();
        if (name.empty()) {
            name = "X";
        }
        auto it = types_id.find(topology[i].type());
        assert(it != types_id.end());
        auto type = (it - types_id.begin()) + 1;

<<<<<<< HEAD
        file_.print("{} {} {} {} {} {}",
=======
        file_.print("{} {} {:#g} {:#g} {:#g} {}",
>>>>>>> 7085e98e
            i + 1, name, positions[i][0], positions[i][1], positions[i][2], type
        );
        for (size_t other: bonded_to[i]) {
            file_.print(" {}", other + 1);
        }
        file_.print("\n");
    }
}

optional<uint64_t> TinkerFormat::forward() {
    auto position = file_.tellpos();

    auto line = file_.readline();
    if (trim(line).empty() || file_.eof()) {
        // We just read an empty line, give up here
        return nullopt;
    }

    size_t n_atoms = 0;
    try {
        // Get the number of atoms in the line, ignoring whatever comes after it
        scan(line, n_atoms);
    } catch (const Error&) {
        throw format_error(
            "failed to read number of atoms in '{}' for Tinker XYZ format",
            line
        );
    }

    line = file_.readline();
    // Minus one because we just read a line.
    size_t lines_to_skip = n_atoms - 1;

    if (is_unit_cell_line(line)) {
        lines_to_skip += 1;
    }

    for (size_t i=0; i<lines_to_skip; i++) {
        if (file_.eof()) {
            throw format_error(
                "not enough lines in '{}' for Tinker XYZ format", file_.path()
            );
        }
        file_.readline();
    }

    return position;
}

// This is how tinker does it to check if there is unit cell information
// in the file, so let's follow them here.
bool is_unit_cell_line(std::string_view line) {
    static const char* LETTERS = "abcdefghijklmnopqrstuvwxyzABCDEFGHIJKLMNOPQRSTUVWXYZ";
    return line.find_first_of(LETTERS) == std::string::npos;
}<|MERGE_RESOLUTION|>--- conflicted
+++ resolved
@@ -97,11 +97,7 @@
     auto lengths = frame.cell().lengths();
     auto angles = frame.cell().angles();
     file_.print("{} written by the chemfiles library\n", frame.size());
-<<<<<<< HEAD
-    file_.print("{} {} {} {} {} {}\n",
-=======
     file_.print("{:#g} {:#g} {:#g} {:#g} {:#g} {:#g}\n",
->>>>>>> 7085e98e
         lengths[0], lengths[1], lengths[2], angles[0], angles[1], angles[2]
     );
 
@@ -132,11 +128,7 @@
         assert(it != types_id.end());
         auto type = (it - types_id.begin()) + 1;
 
-<<<<<<< HEAD
-        file_.print("{} {} {} {} {} {}",
-=======
         file_.print("{} {} {:#g} {:#g} {:#g} {}",
->>>>>>> 7085e98e
             i + 1, name, positions[i][0], positions[i][1], positions[i][2], type
         );
         for (size_t other: bonded_to[i]) {
