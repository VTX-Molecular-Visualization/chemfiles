// From vmdconio.h
#include <utility>
#define VMDCON_WARN      2
#define VMDCON_ERROR     3

extern "C" {
    #include <molfile_plugin.h>
    #include <vmdplugin.h>
}

#include <array>
#include <cassert>
#include <cstddef>
#include <cstdint>
<<<<<<< HEAD
=======

#include <array>
#include <functional>
>>>>>>> 3565f7f0
#include <string>
#include <unordered_map>
#include <vector>

#include "chemfiles/error_fmt.hpp"
#include "chemfiles/external/optional.hpp"
#include "chemfiles/external/span.hpp"
#include "chemfiles/types.hpp"
#include "chemfiles/warnings.hpp"

#include "chemfiles/Atom.hpp"
#include "chemfiles/File.hpp"
#include "chemfiles/FormatMetadata.hpp"
#include "chemfiles/Frame.hpp"
#include "chemfiles/Residue.hpp"
#include "chemfiles/Topology.hpp"
<<<<<<< HEAD
=======
#include "chemfiles/Format.hpp"
#include "chemfiles/FormatMetadata.hpp"
>>>>>>> 3565f7f0

#include "chemfiles/formats/Molfile.hpp"

using namespace chemfiles;

/******************************************************************************/
#define PLUGINS_DATA(FORMAT, PLUGIN, READER, VELOCITIES)                       \
    extern "C" int PLUGIN##_register(void*, vmdplugin_register_cb); /*NOLINT*/ \
    extern "C" int PLUGIN##_fini(void); /*NOLINT*/                             \
    extern "C" int PLUGIN##_init(void); /*NOLINT*/                             \
    template <> struct MolfilePluginData<FORMAT> {                             \
        int init() { return PLUGIN##_init(); }                                 \
        int registration(void* data, vmdplugin_register_cb callback) {         \
            return PLUGIN##_register(data, callback);                          \
        }                                                                      \
        int fini() { return PLUGIN##_fini(); }                                 \
        std::string format() const {return #FORMAT;}                           \
        std::string plugin_name() const {return #PLUGIN;}                      \
        std::string reader() const {return #READER;}                           \
        bool have_velocities() const {return VELOCITIES;}                     \
    }

namespace chemfiles {
    PLUGINS_DATA(TRJ,     gromacsplugin, trj,    false);
    PLUGINS_DATA(PSF,     psfplugin,     psf,    false);
    PLUGINS_DATA(MOLDEN,  moldenplugin,  molden, false);
}

#undef PLUGINS_FUNCTIONS
/******************************************************************************/

/// data identifying a residue in molfile plugins
struct residue_info_t {
    int id;
    std::string name;
    std::string segid;
    std::string chain;

    bool operator==(const residue_info_t& other) const {
        return (
            this->id == other.id &&
            this->name == other.name &&
            this->segid == other.segid &&
            this->chain == other.chain
        );
    }
};

inline void hash_combine(size_t& /*hash*/) { }

template <typename T, typename... Tail>
inline void hash_combine(size_t& seed, const T& v, Tail... tail) {
    std::hash<T> hasher;
    seed ^= hasher(v) + 0x9e3779b9 + (seed << 6) + (seed >> 2);
    hash_combine(seed, std::move(tail)...);
}

namespace std {
    template<> struct hash<residue_info_t> {
        size_t operator()(const residue_info_t &info) const {
            size_t result = 0;
            hash_combine(result, info.id, info.name, info.segid, info.chain);
            return result;
        }
    };
}

template <MolfileFormat F> static int register_plugin(void* user_data, vmdplugin_t* vmd_plugin) {
    auto* user_plugin = static_cast<molfile_plugin_t**>(user_data);
    assert(std::string(MOLFILE_PLUGIN_TYPE) == std::string(vmd_plugin->type));

    auto* plugin = reinterpret_cast<molfile_plugin_t*>(vmd_plugin);
    // When this callback is called multiple times with more than one plugin,
    // only register the one whe want
    if (MolfilePluginData<F>().reader() == plugin->name) {
        *user_plugin = plugin;
    }

    return VMDPLUGIN_SUCCESS;
}

static int molfiles_to_chemfiles_warning(int level, const char* message) {
    if (level == VMDCON_ERROR || level == VMDCON_WARN) {
        send_warning(message);
    }
    return 0;
}

/******************************************************************************/

template <MolfileFormat F>
Molfile<F>::Molfile(std::string path, File::Mode mode, File::Compression compression)
    : path_(std::move(path)), plugin_handle_(nullptr), data_(nullptr), natoms_(0) {
    if (mode != File::READ) {
        throw format_error(
            "molfiles based format {} is only available in read mode", plugin_data_.format()
        );
    }

    if (compression != File::DEFAULT) {
        throw format_error(
            "molfiles based format {} do not support compression", plugin_data_.format()
        );
    }

    if (plugin_data_.init()) {
        throw format_error(
            "could not initialize the {} plugin", plugin_data_.format()
        );
    }

    if (plugin_data_.registration(static_cast<void*>(&plugin_handle_), register_plugin<F>)) {
        throw format_error(
            "could not register the {} plugin", plugin_data_.format()
        );
    }

    // Check the ABI version of the plugin
    assert(plugin_handle_->abiversion == vmdplugin_ABIVERSION);
    // Redirect console output to chemfiles warnings
    plugin_handle_->cons_fputs = molfiles_to_chemfiles_warning;

    // Check that needed functions are here
    if (plugin_handle_->open_file_read == nullptr ||
        (
            plugin_handle_->read_next_timestep == nullptr &&
            plugin_handle_->read_timestep == nullptr &&
            plugin_handle_->read_structure == nullptr
        ) || plugin_handle_->close_file_read == nullptr ) {
        throw format_error(
            "the {} plugin does not have read capacities", plugin_data_.format()
        );
    }

    data_ = plugin_handle_->open_file_read(
        path_.c_str(), plugin_handle_->name, &natoms_
    );

    if (data_ == nullptr) {
        throw format_error(
            "could not open the file at '{}' with {} plugin", path_, plugin_data_.format()
        );
    }

    read_topology();
}

template <MolfileFormat F> Molfile<F>::~Molfile() {
    if (data_ != nullptr) {
        plugin_handle_->close_file_read(data_);
    }
    plugin_data_.fini();
}

template <MolfileFormat F> int Molfile<F>::read_next_timestep(molfile_timestep_t* timestep) {
    if (plugin_handle_->read_next_timestep != nullptr) {
        // This function is provided by classical molecular simulation format.
        return plugin_handle_->read_next_timestep(data_, natoms_, timestep);
    } else if (plugin_handle_->read_timestep != nullptr) {
        // This function is provided by quantum molecular simulation format.
        return plugin_handle_->read_timestep(
            data_, natoms_, timestep, nullptr, nullptr
        );
    } else if (plugin_handle_->read_structure != nullptr) {
        // topology only format, nothing to do
        return MOLFILE_SUCCESS;
    } else {
        throw format_error(
            "read_next_timestep, read_timestep and read_structure are missing "
            "in this plugin. This is a bug"
        );
    }
}

template <MolfileFormat F> void Molfile<F>::read(Frame& frame) {
    std::vector<float> coords(3 * static_cast<size_t>(natoms_));
    std::vector<float> velocities(0);

    molfile_timestep_t timestep{nullptr, nullptr, 0, 0, 0, 90, 90, 90, 0};
    timestep.coords = coords.data();
    if (plugin_data_.have_velocities()) {
        velocities.resize(3 * static_cast<size_t>(natoms_));
        timestep.velocities = velocities.data();
    }

    int status = read_next_timestep(&timestep);
    if (status != MOLFILE_SUCCESS) {
        throw format_error(
            "error while reading the file at '{}' with {} plugin",
            path_, plugin_data_.format()
        );
    }

    if (topology_) {
        frame.resize(topology_->size());
        frame.set_topology(*topology_);
    }
    molfile_to_frame(timestep, frame);
}

template <MolfileFormat F> void Molfile<F>::read_at(size_t index, Frame& frame) {
    while (index >= frames_.size()) {
        Frame new_frame;
        this->read(new_frame);
        frames_.emplace_back(frame.clone());
    }
    frame = frames_.at(index).clone();
}

template <MolfileFormat F> size_t Molfile<F>::size() {
    if (plugin_handle_->read_next_timestep == nullptr) {
        // FIXME: this is hacky, but the molden plugin does not respect a NULL
        // argument for molfile_timestep_t, so for now we are only able to read
        // a single step from all the QM format plugins.
        return 1;
    }
    size_t n = 0;
    int status = MOLFILE_SUCCESS;
    while (true) {
        status = read_next_timestep(nullptr);
        if (status == MOLFILE_SUCCESS) {
            n++;
        } else {
            break;
        }
    }
    // We need to close and re-open the file
    plugin_handle_->close_file_read(data_);
    int unused = 0;
    data_ = plugin_handle_->open_file_read(path_.c_str(), plugin_handle_->name, &unused);
    read_topology();

    return n;
}

template <MolfileFormat F>
void Molfile<F>::molfile_to_frame(const molfile_timestep_t& timestep, Frame& frame) {
    auto lengths = Vector3D(
        static_cast<double>(timestep.A),
        static_cast<double>(timestep.B),
        static_cast<double>(timestep.C)
    );
    auto angles = Vector3D(
        static_cast<double>(timestep.alpha),
        static_cast<double>(timestep.beta),
        static_cast<double>(timestep.gamma)
    );
    frame.set_cell({lengths, angles});

    frame.resize(static_cast<size_t>(natoms_));
    auto positions = frame.positions();
    for (size_t i = 0; i < static_cast<size_t>(natoms_); i++) {
        positions[i][0] = static_cast<double>(timestep.coords[3 * i + 0]);
        positions[i][1] = static_cast<double>(timestep.coords[3 * i + 1]);
        positions[i][2] = static_cast<double>(timestep.coords[3 * i + 2]);
    }

    if (plugin_data_.have_velocities()) {
        frame.add_velocities();
        auto velocities = frame.velocities();
        for (size_t i = 0; i < static_cast<size_t>(natoms_); i++) {
            (*velocities)[i][0] = static_cast<double>(timestep.velocities[3 * i + 0]);
            (*velocities)[i][1] = static_cast<double>(timestep.velocities[3 * i + 1]);
            (*velocities)[i][2] = static_cast<double>(timestep.velocities[3 * i + 2]);
        }
    }
}

template <MolfileFormat F> void Molfile<F>::read_topology() {
    if (plugin_handle_->read_structure == nullptr) {
        return;
    }

    std::vector<molfile_atom_t> atoms(static_cast<size_t>(natoms_));
    int optflags = 0;
    int status = plugin_handle_->read_structure(data_, &optflags, atoms.data());
    if (status != MOLFILE_SUCCESS) {
        throw format_error(
            "could not read the molecule structure with {} plugin",
            plugin_data_.format()
        );
    }

    topology_ = Topology();

    auto residues = std::unordered_map<residue_info_t, Residue>();
    size_t atom_id = 0;
    for (auto& molfile_atom : atoms) {
        Atom atom(molfile_atom.name, molfile_atom.type);
        if ((optflags & MOLFILE_MASS) != 0) {
            atom.set_mass(static_cast<double>(molfile_atom.mass));
        }
        if ((optflags & MOLFILE_CHARGE) != 0) {
            atom.set_charge(static_cast<double>(molfile_atom.charge));
        }

        topology_->add_atom(std::move(atom));

        if (molfile_atom.resname != std::string("")) {
            auto resid = static_cast<int64_t>(molfile_atom.resid);
            auto residue = Residue(molfile_atom.resname, resid);
            residue.set("segname", molfile_atom.segid);
            residue.set("chainname", molfile_atom.chain);
            residue.set("chainid", molfile_atom.chain);
            auto info = residue_info_t {
                molfile_atom.resid,
                molfile_atom.resname,
                molfile_atom.segid,
                molfile_atom.chain,
            };
            auto inserted = residues.insert({std::move(info), std::move(residue)});
            inserted.first->second.add_atom(atom_id);
        }
        atom_id++;
    }

    for (auto residue: residues) {
        topology_->add_residue(std::move(residue.second));
    }

    if (plugin_handle_->read_bonds == nullptr) {
        return;
    }

    int nbonds = 0;
    int* from = nullptr;
    int* to = nullptr;

    int dummy = 0;
    float* _float = nullptr;
    int* _int = nullptr;
    char** _char = nullptr;

    status = plugin_handle_->read_bonds(
        data_, &nbonds, &from, &to, &_float, &_int, &dummy, &_char
    );
    if (status != MOLFILE_SUCCESS) {
        throw format_error(
            "could not read bonds with {} plugin", plugin_data_.format()
        );
    }

    for (size_t i = 0; i < static_cast<size_t>(nbonds); i++) {
        // Indexes are 1-based in Molfile
        topology_->add_bond(static_cast<size_t>(from[i] - 1),
                            static_cast<size_t>(to[i]) - 1);
    }
}

// Instantiate all the templates
template class chemfiles::Molfile<TRJ>;
template class chemfiles::Molfile<PSF>;
template class chemfiles::Molfile<MOLDEN>;

template<> const FormatMetadata& chemfiles::format_metadata<Molfile<TRJ>>() {
    static FormatMetadata metadata;
    metadata.name = "TRJ";
    metadata.extension = ".trj";
    metadata.description = "GROMACS .trj binary format";
    metadata.reference = "http://manual.gromacs.org/archive/5.0.7/online/trj.html";

    metadata.read = true;
    metadata.write = false;
    metadata.memory = false;

    metadata.positions = true;
    metadata.velocities = false;
    metadata.unit_cell = false;
    metadata.atoms = false;
    metadata.bonds = false;
    metadata.residues = false;
    return metadata;
}

template<> const FormatMetadata& chemfiles::format_metadata<Molfile<PSF>>() {
    static FormatMetadata metadata;
    metadata.name = "PSF";
    metadata.extension = ".psf";
    metadata.description = "Protein Structure File text format";
    metadata.reference = "https://www.ks.uiuc.edu/Training/Tutorials/namd/namd-tutorial-unix-html/node23.html";

    metadata.read = true;
    metadata.write = false;
    metadata.memory = false;

    metadata.positions = false;
    metadata.velocities = false;
    metadata.unit_cell = false;
    metadata.atoms = true;
    metadata.bonds = true;
    // FIXME: the molfile plugin does not read residue information, we should
    // add it when re-implementing a PSF reader.
    metadata.residues = false;
    return metadata;
}

template<> const FormatMetadata& chemfiles::format_metadata<Molfile<MOLDEN>>() {
    static FormatMetadata metadata;
    metadata.name = "Molden";
    metadata.extension = ".molden";
    metadata.description = "Molden text format";
    metadata.reference = "https://web.archive.org/web/20200531080022/http://cheminf.cmbi.ru.nl/molden/molden_format.html";

    metadata.read = true;
    metadata.write = false;
    metadata.memory = false;

    metadata.positions = true;
    metadata.velocities = false;
    metadata.unit_cell = false;
    metadata.atoms = true;
    metadata.bonds = false;
    metadata.residues = false;
    return metadata;
}<|MERGE_RESOLUTION|>--- conflicted
+++ resolved
@@ -1,23 +1,21 @@
 // From vmdconio.h
 #include <utility>
-#define VMDCON_WARN      2
-#define VMDCON_ERROR     3
-
-extern "C" {
-    #include <molfile_plugin.h>
-    #include <vmdplugin.h>
+#define VMDCON_WARN 2
+#define VMDCON_ERROR 3
+
+extern "C"
+{
+#include <molfile_plugin.h>
+#include <vmdplugin.h>
 }
 
 #include <array>
 #include <cassert>
 #include <cstddef>
 #include <cstdint>
-<<<<<<< HEAD
-=======
 
 #include <array>
 #include <functional>
->>>>>>> 3565f7f0
 #include <string>
 #include <unordered_map>
 #include <vector>
@@ -34,71 +32,78 @@
 #include "chemfiles/Frame.hpp"
 #include "chemfiles/Residue.hpp"
 #include "chemfiles/Topology.hpp"
-<<<<<<< HEAD
-=======
 #include "chemfiles/Format.hpp"
 #include "chemfiles/FormatMetadata.hpp"
->>>>>>> 3565f7f0
 
 #include "chemfiles/formats/Molfile.hpp"
 
 using namespace chemfiles;
 
 /******************************************************************************/
-#define PLUGINS_DATA(FORMAT, PLUGIN, READER, VELOCITIES)                       \
-    extern "C" int PLUGIN##_register(void*, vmdplugin_register_cb); /*NOLINT*/ \
-    extern "C" int PLUGIN##_fini(void); /*NOLINT*/                             \
-    extern "C" int PLUGIN##_init(void); /*NOLINT*/                             \
-    template <> struct MolfilePluginData<FORMAT> {                             \
-        int init() { return PLUGIN##_init(); }                                 \
-        int registration(void* data, vmdplugin_register_cb callback) {         \
-            return PLUGIN##_register(data, callback);                          \
-        }                                                                      \
-        int fini() { return PLUGIN##_fini(); }                                 \
-        std::string format() const {return #FORMAT;}                           \
-        std::string plugin_name() const {return #PLUGIN;}                      \
-        std::string reader() const {return #READER;}                           \
-        bool have_velocities() const {return VELOCITIES;}                     \
-    }
-
-namespace chemfiles {
-    PLUGINS_DATA(TRJ,     gromacsplugin, trj,    false);
-    PLUGINS_DATA(PSF,     psfplugin,     psf,    false);
-    PLUGINS_DATA(MOLDEN,  moldenplugin,  molden, false);
+#define PLUGINS_DATA(FORMAT, PLUGIN, READER, VELOCITIES)                        \
+    extern "C" int PLUGIN##_register(void *, vmdplugin_register_cb); /*NOLINT*/ \
+    extern "C" int PLUGIN##_fini(void);                              /*NOLINT*/ \
+    extern "C" int PLUGIN##_init(void);                              /*NOLINT*/ \
+    template <>                                                                 \
+    struct MolfilePluginData<FORMAT>                                            \
+    {                                                                           \
+        int init() { return PLUGIN##_init(); }                                  \
+        int registration(void *data, vmdplugin_register_cb callback)            \
+        {                                                                       \
+            return PLUGIN##_register(data, callback);                           \
+        }                                                                       \
+        int fini() { return PLUGIN##_fini(); }                                  \
+        std::string format() const { return #FORMAT; }                          \
+        std::string plugin_name() const { return #PLUGIN; }                     \
+        std::string reader() const { return #READER; }                          \
+        bool have_velocities() const { return VELOCITIES; }                     \
+    }
+
+namespace chemfiles
+{
+    PLUGINS_DATA(TRJ, gromacsplugin, trj, false);
+    PLUGINS_DATA(PSF, psfplugin, psf, false);
+    PLUGINS_DATA(MOLDEN, moldenplugin, molden, false);
 }
 
 #undef PLUGINS_FUNCTIONS
 /******************************************************************************/
 
 /// data identifying a residue in molfile plugins
-struct residue_info_t {
+struct residue_info_t
+{
     int id;
     std::string name;
     std::string segid;
     std::string chain;
 
-    bool operator==(const residue_info_t& other) const {
+    bool operator==(const residue_info_t &other) const
+    {
         return (
             this->id == other.id &&
             this->name == other.name &&
             this->segid == other.segid &&
-            this->chain == other.chain
-        );
+            this->chain == other.chain);
     }
 };
 
-inline void hash_combine(size_t& /*hash*/) { }
+inline void hash_combine(size_t & /*hash*/) {}
 
 template <typename T, typename... Tail>
-inline void hash_combine(size_t& seed, const T& v, Tail... tail) {
+inline void hash_combine(size_t &seed, const T &v, Tail... tail)
+{
     std::hash<T> hasher;
     seed ^= hasher(v) + 0x9e3779b9 + (seed << 6) + (seed >> 2);
     hash_combine(seed, std::move(tail)...);
 }
 
-namespace std {
-    template<> struct hash<residue_info_t> {
-        size_t operator()(const residue_info_t &info) const {
+namespace std
+{
+    template <>
+    struct hash<residue_info_t>
+    {
+        size_t operator()(const residue_info_t &info) const
+        {
             size_t result = 0;
             hash_combine(result, info.id, info.name, info.segid, info.chain);
             return result;
@@ -106,22 +111,27 @@
     };
 }
 
-template <MolfileFormat F> static int register_plugin(void* user_data, vmdplugin_t* vmd_plugin) {
-    auto* user_plugin = static_cast<molfile_plugin_t**>(user_data);
+template <MolfileFormat F>
+static int register_plugin(void *user_data, vmdplugin_t *vmd_plugin)
+{
+    auto *user_plugin = static_cast<molfile_plugin_t **>(user_data);
     assert(std::string(MOLFILE_PLUGIN_TYPE) == std::string(vmd_plugin->type));
 
-    auto* plugin = reinterpret_cast<molfile_plugin_t*>(vmd_plugin);
+    auto *plugin = reinterpret_cast<molfile_plugin_t *>(vmd_plugin);
     // When this callback is called multiple times with more than one plugin,
     // only register the one whe want
-    if (MolfilePluginData<F>().reader() == plugin->name) {
+    if (MolfilePluginData<F>().reader() == plugin->name)
+    {
         *user_plugin = plugin;
     }
 
     return VMDPLUGIN_SUCCESS;
 }
 
-static int molfiles_to_chemfiles_warning(int level, const char* message) {
-    if (level == VMDCON_ERROR || level == VMDCON_WARN) {
+static int molfiles_to_chemfiles_warning(int level, const char *message)
+{
+    if (level == VMDCON_ERROR || level == VMDCON_WARN)
+    {
         send_warning(message);
     }
     return 0;
@@ -131,29 +141,30 @@
 
 template <MolfileFormat F>
 Molfile<F>::Molfile(std::string path, File::Mode mode, File::Compression compression)
-    : path_(std::move(path)), plugin_handle_(nullptr), data_(nullptr), natoms_(0) {
-    if (mode != File::READ) {
-        throw format_error(
-            "molfiles based format {} is only available in read mode", plugin_data_.format()
-        );
-    }
-
-    if (compression != File::DEFAULT) {
-        throw format_error(
-            "molfiles based format {} do not support compression", plugin_data_.format()
-        );
-    }
-
-    if (plugin_data_.init()) {
-        throw format_error(
-            "could not initialize the {} plugin", plugin_data_.format()
-        );
-    }
-
-    if (plugin_data_.registration(static_cast<void*>(&plugin_handle_), register_plugin<F>)) {
-        throw format_error(
-            "could not register the {} plugin", plugin_data_.format()
-        );
+    : path_(std::move(path)), plugin_handle_(nullptr), data_(nullptr), natoms_(0)
+{
+    if (mode != File::READ)
+    {
+        throw format_error(
+            "molfiles based format {} is only available in read mode", plugin_data_.format());
+    }
+
+    if (compression != File::DEFAULT)
+    {
+        throw format_error(
+            "molfiles based format {} do not support compression", plugin_data_.format());
+    }
+
+    if (plugin_data_.init())
+    {
+        throw format_error(
+            "could not initialize the {} plugin", plugin_data_.format());
+    }
+
+    if (plugin_data_.registration(static_cast<void *>(&plugin_handle_), register_plugin<F>))
+    {
+        throw format_error(
+            "could not register the {} plugin", plugin_data_.format());
     }
 
     // Check the ABI version of the plugin
@@ -163,84 +174,99 @@
 
     // Check that needed functions are here
     if (plugin_handle_->open_file_read == nullptr ||
-        (
-            plugin_handle_->read_next_timestep == nullptr &&
-            plugin_handle_->read_timestep == nullptr &&
-            plugin_handle_->read_structure == nullptr
-        ) || plugin_handle_->close_file_read == nullptr ) {
-        throw format_error(
-            "the {} plugin does not have read capacities", plugin_data_.format()
-        );
+        (plugin_handle_->read_next_timestep == nullptr &&
+         plugin_handle_->read_timestep == nullptr &&
+         plugin_handle_->read_structure == nullptr) ||
+        plugin_handle_->close_file_read == nullptr)
+    {
+        throw format_error(
+            "the {} plugin does not have read capacities", plugin_data_.format());
     }
 
     data_ = plugin_handle_->open_file_read(
-        path_.c_str(), plugin_handle_->name, &natoms_
-    );
-
-    if (data_ == nullptr) {
-        throw format_error(
-            "could not open the file at '{}' with {} plugin", path_, plugin_data_.format()
-        );
+        path_.c_str(), plugin_handle_->name, &natoms_);
+
+    if (data_ == nullptr)
+    {
+        throw format_error(
+            "could not open the file at '{}' with {} plugin", path_, plugin_data_.format());
     }
 
     read_topology();
 }
 
-template <MolfileFormat F> Molfile<F>::~Molfile() {
-    if (data_ != nullptr) {
+template <MolfileFormat F>
+Molfile<F>::~Molfile()
+{
+    if (data_ != nullptr)
+    {
         plugin_handle_->close_file_read(data_);
     }
     plugin_data_.fini();
 }
 
-template <MolfileFormat F> int Molfile<F>::read_next_timestep(molfile_timestep_t* timestep) {
-    if (plugin_handle_->read_next_timestep != nullptr) {
+template <MolfileFormat F>
+int Molfile<F>::read_next_timestep(molfile_timestep_t *timestep)
+{
+    if (plugin_handle_->read_next_timestep != nullptr)
+    {
         // This function is provided by classical molecular simulation format.
         return plugin_handle_->read_next_timestep(data_, natoms_, timestep);
-    } else if (plugin_handle_->read_timestep != nullptr) {
+    }
+    else if (plugin_handle_->read_timestep != nullptr)
+    {
         // This function is provided by quantum molecular simulation format.
         return plugin_handle_->read_timestep(
-            data_, natoms_, timestep, nullptr, nullptr
-        );
-    } else if (plugin_handle_->read_structure != nullptr) {
+            data_, natoms_, timestep, nullptr, nullptr);
+    }
+    else if (plugin_handle_->read_structure != nullptr)
+    {
         // topology only format, nothing to do
         return MOLFILE_SUCCESS;
-    } else {
+    }
+    else
+    {
         throw format_error(
             "read_next_timestep, read_timestep and read_structure are missing "
-            "in this plugin. This is a bug"
-        );
-    }
-}
-
-template <MolfileFormat F> void Molfile<F>::read(Frame& frame) {
+            "in this plugin. This is a bug");
+    }
+}
+
+template <MolfileFormat F>
+void Molfile<F>::read(Frame &frame)
+{
     std::vector<float> coords(3 * static_cast<size_t>(natoms_));
     std::vector<float> velocities(0);
 
     molfile_timestep_t timestep{nullptr, nullptr, 0, 0, 0, 90, 90, 90, 0};
     timestep.coords = coords.data();
-    if (plugin_data_.have_velocities()) {
+    if (plugin_data_.have_velocities())
+    {
         velocities.resize(3 * static_cast<size_t>(natoms_));
         timestep.velocities = velocities.data();
     }
 
     int status = read_next_timestep(&timestep);
-    if (status != MOLFILE_SUCCESS) {
+    if (status != MOLFILE_SUCCESS)
+    {
         throw format_error(
             "error while reading the file at '{}' with {} plugin",
-            path_, plugin_data_.format()
-        );
-    }
-
-    if (topology_) {
+            path_, plugin_data_.format());
+    }
+
+    if (topology_)
+    {
         frame.resize(topology_->size());
         frame.set_topology(*topology_);
     }
     molfile_to_frame(timestep, frame);
 }
 
-template <MolfileFormat F> void Molfile<F>::read_at(size_t index, Frame& frame) {
-    while (index >= frames_.size()) {
+template <MolfileFormat F>
+void Molfile<F>::read_at(size_t index, Frame &frame)
+{
+    while (index >= frames_.size())
+    {
         Frame new_frame;
         this->read(new_frame);
         frames_.emplace_back(frame.clone());
@@ -248,8 +274,11 @@
     frame = frames_.at(index).clone();
 }
 
-template <MolfileFormat F> size_t Molfile<F>::size() {
-    if (plugin_handle_->read_next_timestep == nullptr) {
+template <MolfileFormat F>
+size_t Molfile<F>::size()
+{
+    if (plugin_handle_->read_next_timestep == nullptr)
+    {
         // FIXME: this is hacky, but the molden plugin does not respect a NULL
         // argument for molfile_timestep_t, so for now we are only able to read
         // a single step from all the QM format plugins.
@@ -257,11 +286,15 @@
     }
     size_t n = 0;
     int status = MOLFILE_SUCCESS;
-    while (true) {
+    while (true)
+    {
         status = read_next_timestep(nullptr);
-        if (status == MOLFILE_SUCCESS) {
+        if (status == MOLFILE_SUCCESS)
+        {
             n++;
-        } else {
+        }
+        else
+        {
             break;
         }
     }
@@ -275,31 +308,33 @@
 }
 
 template <MolfileFormat F>
-void Molfile<F>::molfile_to_frame(const molfile_timestep_t& timestep, Frame& frame) {
+void Molfile<F>::molfile_to_frame(const molfile_timestep_t &timestep, Frame &frame)
+{
     auto lengths = Vector3D(
         static_cast<double>(timestep.A),
         static_cast<double>(timestep.B),
-        static_cast<double>(timestep.C)
-    );
+        static_cast<double>(timestep.C));
     auto angles = Vector3D(
         static_cast<double>(timestep.alpha),
         static_cast<double>(timestep.beta),
-        static_cast<double>(timestep.gamma)
-    );
+        static_cast<double>(timestep.gamma));
     frame.set_cell({lengths, angles});
 
     frame.resize(static_cast<size_t>(natoms_));
     auto positions = frame.positions();
-    for (size_t i = 0; i < static_cast<size_t>(natoms_); i++) {
+    for (size_t i = 0; i < static_cast<size_t>(natoms_); i++)
+    {
         positions[i][0] = static_cast<double>(timestep.coords[3 * i + 0]);
         positions[i][1] = static_cast<double>(timestep.coords[3 * i + 1]);
         positions[i][2] = static_cast<double>(timestep.coords[3 * i + 2]);
     }
 
-    if (plugin_data_.have_velocities()) {
+    if (plugin_data_.have_velocities())
+    {
         frame.add_velocities();
         auto velocities = frame.velocities();
-        for (size_t i = 0; i < static_cast<size_t>(natoms_); i++) {
+        for (size_t i = 0; i < static_cast<size_t>(natoms_); i++)
+        {
             (*velocities)[i][0] = static_cast<double>(timestep.velocities[3 * i + 0]);
             (*velocities)[i][1] = static_cast<double>(timestep.velocities[3 * i + 1]);
             (*velocities)[i][2] = static_cast<double>(timestep.velocities[3 * i + 2]);
@@ -307,43 +342,50 @@
     }
 }
 
-template <MolfileFormat F> void Molfile<F>::read_topology() {
-    if (plugin_handle_->read_structure == nullptr) {
+template <MolfileFormat F>
+void Molfile<F>::read_topology()
+{
+    if (plugin_handle_->read_structure == nullptr)
+    {
         return;
     }
 
     std::vector<molfile_atom_t> atoms(static_cast<size_t>(natoms_));
     int optflags = 0;
     int status = plugin_handle_->read_structure(data_, &optflags, atoms.data());
-    if (status != MOLFILE_SUCCESS) {
+    if (status != MOLFILE_SUCCESS)
+    {
         throw format_error(
             "could not read the molecule structure with {} plugin",
-            plugin_data_.format()
-        );
+            plugin_data_.format());
     }
 
     topology_ = Topology();
 
     auto residues = std::unordered_map<residue_info_t, Residue>();
     size_t atom_id = 0;
-    for (auto& molfile_atom : atoms) {
+    for (auto &molfile_atom : atoms)
+    {
         Atom atom(molfile_atom.name, molfile_atom.type);
-        if ((optflags & MOLFILE_MASS) != 0) {
+        if ((optflags & MOLFILE_MASS) != 0)
+        {
             atom.set_mass(static_cast<double>(molfile_atom.mass));
         }
-        if ((optflags & MOLFILE_CHARGE) != 0) {
+        if ((optflags & MOLFILE_CHARGE) != 0)
+        {
             atom.set_charge(static_cast<double>(molfile_atom.charge));
         }
 
         topology_->add_atom(std::move(atom));
 
-        if (molfile_atom.resname != std::string("")) {
+        if (molfile_atom.resname != std::string(""))
+        {
             auto resid = static_cast<int64_t>(molfile_atom.resid);
             auto residue = Residue(molfile_atom.resname, resid);
             residue.set("segname", molfile_atom.segid);
             residue.set("chainname", molfile_atom.chain);
             residue.set("chainid", molfile_atom.chain);
-            auto info = residue_info_t {
+            auto info = residue_info_t{
                 molfile_atom.resid,
                 molfile_atom.resname,
                 molfile_atom.segid,
@@ -355,33 +397,35 @@
         atom_id++;
     }
 
-    for (auto residue: residues) {
+    for (auto residue : residues)
+    {
         topology_->add_residue(std::move(residue.second));
     }
 
-    if (plugin_handle_->read_bonds == nullptr) {
+    if (plugin_handle_->read_bonds == nullptr)
+    {
         return;
     }
 
     int nbonds = 0;
-    int* from = nullptr;
-    int* to = nullptr;
+    int *from = nullptr;
+    int *to = nullptr;
 
     int dummy = 0;
-    float* _float = nullptr;
-    int* _int = nullptr;
-    char** _char = nullptr;
+    float *_float = nullptr;
+    int *_int = nullptr;
+    char **_char = nullptr;
 
     status = plugin_handle_->read_bonds(
-        data_, &nbonds, &from, &to, &_float, &_int, &dummy, &_char
-    );
-    if (status != MOLFILE_SUCCESS) {
-        throw format_error(
-            "could not read bonds with {} plugin", plugin_data_.format()
-        );
-    }
-
-    for (size_t i = 0; i < static_cast<size_t>(nbonds); i++) {
+        data_, &nbonds, &from, &to, &_float, &_int, &dummy, &_char);
+    if (status != MOLFILE_SUCCESS)
+    {
+        throw format_error(
+            "could not read bonds with {} plugin", plugin_data_.format());
+    }
+
+    for (size_t i = 0; i < static_cast<size_t>(nbonds); i++)
+    {
         // Indexes are 1-based in Molfile
         topology_->add_bond(static_cast<size_t>(from[i] - 1),
                             static_cast<size_t>(to[i]) - 1);
@@ -393,7 +437,9 @@
 template class chemfiles::Molfile<PSF>;
 template class chemfiles::Molfile<MOLDEN>;
 
-template<> const FormatMetadata& chemfiles::format_metadata<Molfile<TRJ>>() {
+template <>
+const FormatMetadata &chemfiles::format_metadata<Molfile<TRJ>>()
+{
     static FormatMetadata metadata;
     metadata.name = "TRJ";
     metadata.extension = ".trj";
@@ -413,7 +459,9 @@
     return metadata;
 }
 
-template<> const FormatMetadata& chemfiles::format_metadata<Molfile<PSF>>() {
+template <>
+const FormatMetadata &chemfiles::format_metadata<Molfile<PSF>>()
+{
     static FormatMetadata metadata;
     metadata.name = "PSF";
     metadata.extension = ".psf";
@@ -435,7 +483,9 @@
     return metadata;
 }
 
-template<> const FormatMetadata& chemfiles::format_metadata<Molfile<MOLDEN>>() {
+template <>
+const FormatMetadata &chemfiles::format_metadata<Molfile<MOLDEN>>()
+{
     static FormatMetadata metadata;
     metadata.name = "Molden";
     metadata.extension = ".molden";
