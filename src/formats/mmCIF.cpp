--- conflicted
+++ resolved
@@ -83,7 +83,6 @@
 		}
 
         if (line.empty() || line[0] == '#') {
-<<<<<<< HEAD
 			in_loop = false;
 			continue;
 		}
@@ -375,123 +374,6 @@
 			current++;
 		}
 	}
-=======
-            in_loop = false;
-            continue;
-        }
-
-        auto line_split = split(line, ' ');
-        if (line_split.size() > 1 && line[0] == '_') {
-            in_loop = false;
-        }
-
-        if (line_split[0] == "_cell_length_a" || line_split[0] == "_cell.length_a") {
-            lengths[0] = cif_to_double(line_split[1].to_string());
-        }
-
-        if (line_split[0] == "_cell_length_b" || line_split[0] == "_cell.length_b") {
-            lengths[1] = cif_to_double(line_split[1].to_string());
-        }
-
-        if (line_split[0] == "_cell_length_c" || line_split[0] == "_cell.length_c") {
-            lengths[2] = cif_to_double(line_split[1].to_string());
-        }
-
-        if (line_split[0] == "_cell_angle_alpha" || line_split[0] == "_cell.angle_alpha") {
-            angles[0] = cif_to_double(line_split[1].to_string());
-        }
-
-        if (line_split[0] == "_cell_angle_beta" || line_split[0] == "_cell.angle_beta") {
-            angles[1] = cif_to_double(line_split[1].to_string());
-        }
-
-        if (line_split[0] == "_cell_angle_gamma" || line_split[0] == "_cell.angle_gamma") {
-            angles[2] = cif_to_double(line_split[1].to_string());
-        }
-
-        if (line_split[0] == "_entry.id") {
-            pdb_idcode_ = line_split[1].to_string();
-        }
-
-        if (line_split[0] == "_struct.title") {
-            auto trimmed = trim(line.substr(13));
-            name_ = trimmed.size() > 2 ?
-                    trimmed.substr(1, trimmed.size() - 2).to_string() : "";
-        }
-
-        if (in_loop && line_split[0].find("_atom_site.") != std::string::npos) {
-            auto atom_label = line_split[0].substr(11).to_string();
-            atom_site_map_[atom_label] = current_index++;
-            break;
-        }
-    }
-
-    if (current_index == 0) {
-        throw format_error("could not find _atom_site loop in '{}'", file_.path());
-    }
-
-    cell_ = UnitCell(lengths, angles);
-
-    auto position = file_.tellpos();
-    auto line = file_.readline();
-
-    do {
-        if (line.find("_atom_site") != std::string::npos) {
-            auto atom_label = trim(line).substr(11).to_string();
-            atom_site_map_[atom_label] = current_index++;
-
-            position = file_.tellpos();
-            line = file_.readline();
-
-            continue;
-        }
-
-        // Anything else ends the block
-        break;
-    } while (!file_.eof());
-
-    // After this block ends, we have the start of coordinates
-    steps_positions_.push_back(position);
-
-    if (atom_site_map_.find("type_symbol") == atom_site_map_.end()) {
-        throw format_error("could not find _atom_site.type_symbol in '{}'", file_.path());
-    }
-
-    if (atom_site_map_.find("Cartn_x") == atom_site_map_.end()) {
-        throw format_error("could not find _atom_site.Cartn_x in '{}'", file_.path());
-    }
-
-    auto model_position = atom_site_map_.find("pdbx_PDB_model_num");
-    // Do we have a special extension for multiple modes?
-    if (model_position == atom_site_map_.end()) {
-        // If not, we are done
-        file_.seekpos(steps_positions_[0]);
-        return;
-    }
-
-    // Ok, let's look at the sites now to note where models start
-    auto last_position = parse<size_t>(split(line, ' ')[model_position->second]);
-
-    do {
-        position = file_.tellpos();
-        line = file_.readline();
-
-        // a break in the text ends the models
-        if (line.empty() || line == "line_" || line[0] == '#') {
-            break;
-        }
-
-        auto line_split = split(line, ' ');
-        size_t current_position = parse<size_t>(line_split[model_position->second]);
-
-        if (current_position != last_position) {
-            steps_positions_.push_back(position);
-            last_position = current_position;
-        }
-    } while (!file_.eof());
-
-    file_.seekpos(steps_positions_[0]);
->>>>>>> 717093a8
 }
 
 size_t mmCIFFormat::nsteps() {
@@ -503,88 +385,17 @@
 	read( frame );
 }
 void mmCIFFormat::read(Frame& frame) {
-<<<<<<< HEAD
 	map_residues_indexes.clear();
 	residues_.clear();
 	frame.set_cell( cell_ );
-=======
-    map_residues_indexes.clear();
-    residues_.clear();
-    frame.set_cell(cell_);
->>>>>>> 717093a8
 
     if (!name_.empty()) {
 		frame.set( "name", name_ );
 	}
 
     if (!pdb_idcode_.empty()) {
-<<<<<<< HEAD
 		frame.set( "pdb_idcode", pdb_idcode_ );
 	}
-=======
-        frame.set("pdb_idcode", pdb_idcode_);
-    }
-
-    // The following map operations can be moved to the constructor
-    // and stored with optional. I don't know which solution is better.
-
-    // These are required for atoms
-    auto type_symbol = atom_site_map_.at("type_symbol");
-
-    // This has two names...
-    auto label_atom_id = atom_site_map_.find("label_atom_id");
-    if (label_atom_id == atom_site_map_.end()) {
-        label_atom_id = atom_site_map_.find("label");
-    }
-
-    // Other atom properties
-    auto group_pdb = atom_site_map_.find("group_PDB");
-    auto label_alt_id = atom_site_map_.find("label_alt_id");
-    auto formal_charge = atom_site_map_.find("formal_charge");
-
-    // Positions
-    auto cartn_x = atom_site_map_.at("Cartn_x");
-    auto cartn_y = atom_site_map_.at("Cartn_y");
-    auto cartn_z = atom_site_map_.at("Cartn_z");
-
-    // Residue properties
-    auto label_comp_id = atom_site_map_.find("label_comp_id");
-    auto label_asym_id = atom_site_map_.find("label_asym_id");
-    auto auth_asym_id = atom_site_map_.find("auth_asym_id");
-    auto label_seq_id = atom_site_map_.find("label_seq_id");
-    auto label_entity_id = atom_site_map_.find("label_entity_id");
-
-    auto model_position = atom_site_map_.find("pdbx_PDB_model_num");
-
-    auto position = file_.tellpos();
-
-    size_t last_position = 0;
-    if (model_position != atom_site_map_.end()) {
-        auto line = file_.readline();
-        last_position = parse<size_t>(split(line, ' ')[model_position->second]);
-        // Reset file position so that the loop below can start by reading the
-        // first line
-        file_.seekpos(position);
-    }
-
-    while (!file_.eof()) {
-        auto line = file_.readline();
-        auto line_split = split(line, ' ');
-        if (line.empty() || line == "loop_" || line[0] == '#') {
-            break;
-        }
-
-        if (line_split.size() != atom_site_map_.size()) {
-            throw format_error("line '{}' has {} items not {}",
-                line, line_split.size(), atom_site_map_.size()
-            );
-        }
-
-        size_t current_position = 0;
-        if (model_position != atom_site_map_.end()) {
-            current_position = parse<size_t>(line_split[model_position->second]);
-        }
->>>>>>> 717093a8
 
 	read_atom_site( frame );
 	for ( const auto & residue : residues_ )
@@ -592,15 +403,8 @@
 		frame.add_residue( residue );
 	}
 
-<<<<<<< HEAD
 	auto atom_site_map	= category_map_[ "_atom_site" ].property_map;
 	auto model_position = atom_site_map.find( "pdbx_PDB_model_num" );
-=======
-        Atom atom(
-            line_split[label_atom_id->second].to_string(),
-            line_split[type_symbol].to_string()
-        );
->>>>>>> 717093a8
 
 	// Only link if we are reading mmCIF
 	if ( model_position != atom_site_map.end() )
@@ -612,7 +416,6 @@
 	if ( !assembly_.computed )
 		fill_assembly();
 
-<<<<<<< HEAD
 	if ( assembly_.assembly_generators.size() > 0 )
 		apply_symmetry( frame, assembly_.assembly_generators.begin()->assembly_id );
 
@@ -712,12 +515,6 @@
             line_split[label_atom_id->second].to_string(),
             line_split[type_symbol].to_string()
         );
-=======
-        auto x = cif_to_double(line_split[cartn_x].to_string());
-        auto y = cif_to_double(line_split[cartn_y].to_string());
-        auto z = cif_to_double(line_split[cartn_z].to_string());
-        frame.add_atom(std::move(atom), Vector3D(x, y, z));
->>>>>>> 717093a8
 
         if ( label_alt_id != atom_site_map.end() &&
             line_split[label_alt_id->second] != "." )
@@ -939,7 +736,6 @@
 	}
 }
 
-<<<<<<< HEAD
 void mmCIFFormat::fill_assembly()
 {
 	if ( category_map_.find( "_pdbx_struct_assembly_gen" ) == category_map_.end() )
@@ -1212,59 +1008,6 @@
 
 		assembly_.assembly_operations.emplace( id_value.to_string(), AssemblyOperation( translation, rotation ) );
 	}
-=======
-        try {
-            if (resid_text == ".") { // In this case, we need to use the entity id
-                resid = parse<int64_t>(line_split[label_entity_id->second]);
-            } else {
-                resid = parse<int64_t>(line_split[label_seq_id->second]);
-            }
-        } catch (const Error& e) {
-            throw format_error("invalid CIF residue or entity numeric: {}", e.what());
-        }
-
-        auto chainid = line_split[label_asym_id->second].to_string();
-
-        if (map_residues_indexes.find({chainid, resid}) == map_residues_indexes.end()) {
-
-            auto name = line_split[label_comp_id->second];
-            Residue residue(name.to_string(), resid);
-            residue.add_atom(atom_id);
-
-            // This will be saved as a string on purpose to match MMTF
-            if (label_asym_id != atom_site_map_.end()) {
-                residue.set("chainid", chainid);
-            }
-
-            if (auth_asym_id != atom_site_map_.end()) {
-                residue.set("chainname", line_split[auth_asym_id->second].to_string());
-            }
-
-            if (group_pdb != atom_site_map_.end()) {
-                residue.set("is_standard_pdb", line_split[group_pdb->second] == "ATOM");
-            }
-
-            map_residues_indexes.emplace(std::make_pair(chainid, resid), residues_.size());
-            residues_.emplace_back(std::move(residue));
-        } else {
-            // Just add this atom to the residue
-            residues_[map_residues_indexes.at({ chainid, resid })].add_atom(atom_id);
-        }
-    }
-
-    // Reset state to previous line
-    file_.seekpos(position);
-
-    for (const auto& residue: residues_) {
-        frame.add_residue(residue);
-    }
-
-    // Only link if we are reading mmCIF
-    if (model_position != atom_site_map_.end()) {
-        // Cross format talk! Forgive me!
-        PDBFormat::link_standard_residue_bonds(frame);
-    }
->>>>>>> 717093a8
 }
 
 void mmCIFFormat::write(const Frame& frame) {
@@ -1272,13 +1015,13 @@
 		file_.print( "# generated by Chemfiles\n" );
 		file_.print( "#\n" );
 		auto lengths = frame.cell().lengths();
-		file_.print( "_cell.length_a {:#}\n", lengths[ 0 ] );
-		file_.print( "_cell.length_b {:#}\n", lengths[ 1 ] );
-		file_.print( "_cell.length_c {:#}\n", lengths[ 2 ] );
+        file_.print("_cell.length_a {}\n", lengths[0]);
+        file_.print("_cell.length_b {}\n", lengths[1]);
+        file_.print("_cell.length_c {}\n", lengths[2]);
 		auto angles = frame.cell().angles();
-		file_.print( "_cell.length_alpha {:#}\n", angles[ 0 ] );
-		file_.print( "_cell.length_beta  {:#}\n", angles[ 1 ] );
-		file_.print( "_cell.length_gamma {:#}\n", angles[ 2 ] );
+        file_.print("_cell.length_alpha {}\n", angles[0]);
+        file_.print("_cell.length_beta  {}\n", angles[1]);
+        file_.print("_cell.length_gamma {}\n", angles[2]);
 		file_.print( "#\n" );
 		file_.print( "loop_\n" );
 		file_.print( "_atom_site.group_PDB\n" );
@@ -1331,7 +1074,7 @@
 
 		const auto & atom = frame[ i ];
 
-		file_.print( "{} {: <5} {: <2} {: <4} {} {: >3} {} {: >4} {:8.3f} {:8.3f} {:8.3f} {:#} {} {}\n",
+        file_.print("{} {: <5} {: <2} {: <4} {} {: >3} {} {: >4} {:8.3f} {:8.3f} {:8.3f} {} {} {}\n",
                 pdbgroup, atoms_, atom.type(), atom.name(), ".", compid,
                 asymid, seq_id, positions[i][0], positions[i][1], positions[i][2],
                 atom.charge(), auth_asymid, models_
