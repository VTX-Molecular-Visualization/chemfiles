--- conflicted
+++ resolved
@@ -1,28 +1,7 @@
 // Chemfiles, a modern library for chemistry file reading and writing
 // Copyright (C) Guillaume Fraux and contributors -- BSD license
 
-<<<<<<< HEAD
 #include "chemfiles/formats/GRO.hpp"
-=======
-#include <cmath>
-#include <cstdint>
-#include <cassert>
-
-#include <map>
-#include <array>
-#include <string>
-#include <vector>
-#include <string_view>
-
-#include "chemfiles/types.hpp"
-#include "chemfiles/utils.hpp"
-#include "chemfiles/parse.hpp"
-#include "chemfiles/warnings.hpp"
-#include "chemfiles/error_fmt.hpp"
-#include "chemfiles/external/optional.hpp"
-
-#include "chemfiles/File.hpp"
->>>>>>> 7085e98e
 #include "chemfiles/Atom.hpp"
 #include "chemfiles/File.hpp"
 #include "chemfiles/FormatMetadata.hpp"
@@ -34,7 +13,6 @@
 #include "chemfiles/error_fmt.hpp"
 #include "chemfiles/external/optional.hpp"
 #include "chemfiles/parse.hpp"
-#include "chemfiles/string_view.hpp"
 #include "chemfiles/types.hpp"
 #include "chemfiles/utils.hpp"
 #include "chemfiles/warnings.hpp"
@@ -44,6 +22,7 @@
 #include <cstdint>
 #include <map>
 #include <string>
+#include <string_view>
 #include <vector>
 
 using namespace chemfiles;
@@ -77,7 +56,6 @@
 /// message
 static void check_values_size(const Vector3D& values, unsigned width, const std::string& context);
 
-<<<<<<< HEAD
 const int64_t GROFormat::GRO_INDEX_MAX = 99999;
 
 void GROFormat::read_next(Frame& frame)
@@ -86,7 +64,7 @@
 	auto frame_name = trim(file_.readline());
 	if (!frame_name.empty())
 	{
-		frame.set("name", frame_name.to_string());
+		frame.set("name", std::string(frame_name));
 	}
 
 	size_t natoms = 0;
@@ -127,8 +105,8 @@
 			warning("GRO Reader", "skiping invalid residue with resid '{}'", line.substr(0, 5));
 		}
 
-		auto resname = trim(line.substr(5, 5)).to_string();
-		auto name = trim(line.substr(10, 5)).to_string();
+		auto resname = std::string(trim(line.substr(5, 5)));
+		auto name = std::string(trim(line.substr(10, 5)));
 
 		// GRO files store atoms in nanometer, we need to convert to Angstroms
 		auto x = parse<double>(line.substr(20, 8)) * 10;
@@ -239,109 +217,6 @@
 		current_chain_index = (current_chain_index - (chainCharIndex + 1)) / 26;
 	}
 	return chainStr;
-=======
-void GROFormat::read_next(Frame& frame) {
-    residues_.clear();
-
-    // GRO comment line is used as frame name
-    auto frame_name = trim(file_.readline());
-    if (!frame_name.empty()) {
-        frame.set("name", std::string(frame_name));
-    }
-
-    size_t natoms = 0;
-    try {
-        natoms = parse<size_t>(file_.readline());
-    } catch (const Error& e) {
-        throw format_error("can not read number of atoms in GRO file: {}", e.what());
-    }
-
-    frame.add_velocities();
-    frame.reserve(natoms);
-
-    for (size_t i=0; i<natoms; i++) {
-        auto line = file_.readline();
-        if (line.length() < 44) {
-            throw format_error("GRO Atom line is too small: '{}'", line);
-        }
-
-        optional<int64_t> resid = nullopt;
-        try {
-            resid = parse<int64_t>(line.substr(0, 5));
-        } catch (const Error&) {
-            // Invalid residue, we'll skip it
-            warning("GRO Reader", "skiping invalid residue with resid '{}'", line.substr(0, 5));
-        }
-
-        auto resname = std::string(trim(line.substr(5, 5)));
-        auto name = std::string(trim(line.substr(10, 5)));
-
-        // GRO files store atoms in nanometer, we need to convert to Angstroms
-        auto x = parse<double>(line.substr(20, 8)) * 10;
-        auto y = parse<double>(line.substr(28, 8)) * 10;
-        auto z = parse<double>(line.substr(36, 8)) * 10;
-
-        double vx = 0, vy = 0, vz=0;
-        if (line.length() >= 68) {
-            vx = parse<double>(line.substr(44, 8)) * 10;
-            vy = parse<double>(line.substr(52, 8)) * 10;
-            vz = parse<double>(line.substr(60, 8)) * 10;
-        }
-        frame.add_atom(Atom(name), {x, y, z}, {vx, vy, vz});
-
-        if (!resid) {
-            continue;
-        }
-
-        if (residues_.find(*resid) == residues_.end()) {
-            Residue residue(resname, *resid);
-            residue.add_atom(frame.size() - 1);
-
-            residues_.insert({*resid, residue});
-        } else {
-            // Just add this atom to the residue
-            residues_.at(*resid).add_atom(frame.size() - 1);
-        }
-    }
-
-    auto box = file_.readline();
-    auto box_values = split(box, ' ');
-
-    if (box_values.size() == 3) {
-        auto lengths = Vector3D(
-            parse<double>(box_values[0]) * 10,
-            parse<double>(box_values[1]) * 10,
-            parse<double>(box_values[2]) * 10
-        );
-
-        frame.set_cell({lengths});
-    } else if (box_values.size() == 9) {
-        auto v1_x = parse<double>(box_values[0]) * 10;
-        auto v2_y = parse<double>(box_values[1]) * 10;
-        auto v3_z = parse<double>(box_values[2]) * 10;
-
-        assert(parse<double>(box_values[3]) == 0);
-        assert(parse<double>(box_values[4]) == 0);
-
-        auto v2_x = parse<double>(box_values[5]) * 10;
-
-        assert(parse<double>(box_values[6]) == 0);
-
-        auto v3_x = parse<double>(box_values[7]) * 10;
-        auto v3_y = parse<double>(box_values[8]) * 10;
-
-        auto cell = UnitCell({
-            v1_x, v2_x, v3_x,
-            0.00, v2_y, v3_y,
-            0.00, 0.00, v3_z
-        });
-        frame.set_cell(cell);
-    }
-
-    for (auto& residue: residues_) {
-        frame.add_residue(residue.second);
-    }
->>>>>>> 7085e98e
 }
 
 static std::string to_gro_index(uint64_t i)
