--- conflicted
+++ resolved
@@ -16,260 +16,194 @@
 
 using namespace chemfiles;
 
-template <> int64_t chemfiles::parse(std::string_view input) {
-<<<<<<< HEAD
-	if (input.empty()) {
+template <>
+int64_t chemfiles::parse(std::string_view input)
+{
+	if (input.empty())
+	{
 		throw error("can not parse an integer from an empty string");
 	}
 
-	auto it = input.begin();
-	auto end = input.end();
+	auto it = input.begin(); // NOLINT(readability-qualified-auto)
+	auto end = input.end();	 // NOLINT(readability-qualified-auto)
 
 	// skip whitespaces before number
-	while (it != end && is_ascii_whitespace(*it)) {
+	while (it != end && is_ascii_whitespace(*it))
+	{
 		it++;
 	}
 
 	int sign = 1;
 	// Parse sign, if any
-	if (it != end && *it == '-') {
+	if (it != end && *it == '-')
+	{
 		sign = -1;
 		it++;
 	}
-	else if (it != end && *it == '+') {
+	else if (it != end && *it == '+')
+	{
 		it++;
 	}
 
 	int64_t result = 0;
-	for (/*no initialization*/; it != end; it++) {
-		if (is_ascii_digit(*it)) {
-			int64_t digit = static_cast<int64_t>(*it - '0');
-			if (sign == -1) {
+	for (/*no initialization*/; it != end; it++)
+	{
+		if (is_ascii_digit(*it))
+		{
+			auto digit = static_cast<int64_t>(*it - '0');
+			if (sign == -1)
+			{
 				// Check for underflow
 				if (result >= ((std::numeric_limits<int64_t>::min() + digit) / 10))
+				{
 					result = result * 10 - digit;
-				else {
+				}
+				else
+				{
 					throw error("{} is out of range for 64-bit integer", input);
 				}
 			}
-			else {
+			else
+			{
 				// Check for overflow
 				if (result <= ((std::numeric_limits<int64_t>::max() - digit) / 10))
+				{
 					result = result * 10 + digit;
-				else {
+				}
+				else
+				{
 					throw error("{} is out of range for 64-bit integer", input);
 				}
 			}
 		}
-		else {
+		else
+		{
 			// we found the end of the number
 			break;
 		}
 	}
 
 	// skip whitespaces after number if any
-	while (it != end && is_ascii_whitespace(*it)) {
-		it++;
-	}
-
-	if (it != end) {
+	while (it != end && is_ascii_whitespace(*it))
+	{
+		it++;
+	}
+
+	if (it != end)
+	{
 		throw error("can not parse '{}' as an integer", input);
 	}
 
 	return result;
 }
 
-template <> uint64_t chemfiles::parse(std::string_view input) {
-	if (input.empty()) {
+template <>
+uint64_t chemfiles::parse(std::string_view input)
+{
+	if (input.empty())
+	{
 		throw error("can not parse an integer from an empty string");
 	}
 
-	auto it = input.begin();
-	auto end = input.end();
+	auto it = input.begin(); // NOLINT(readability-qualified-auto)
+	auto end = input.end();	 // NOLINT(readability-qualified-auto)
 
 	// skip whitespaces before number
-	while (it != end && is_ascii_whitespace(*it)) {
+	while (it != end && is_ascii_whitespace(*it))
+	{
 		it++;
 	}
 
 	// Parse sign, if any
-	if (it != end && *it == '+') {
+	if (it != end && *it == '+')
+	{
 		it++;
 	}
 
 	uint64_t result = 0;
-	for (/*no initialization*/; it != end; it++) {
-		if (is_ascii_digit(*it)) {
-			uint64_t digit = static_cast<uint64_t>(*it - '0');
+	for (/*no initialization*/; it != end; it++)
+	{
+		if (is_ascii_digit(*it))
+		{
+			auto digit = static_cast<uint64_t>(*it - '0');
 			// Check for overflow
 			if (result <= ((std::numeric_limits<uint64_t>::max() - digit) / 10))
+			{
 				result = result * 10 + digit;
-			else {
+			}
+			else
+			{
 				throw error("{} is out of range for 64-bit unsigned integer", input);
 			}
 		}
-		else {
+		else
+		{
 			// we found the end of the number
 			break;
 		}
 	}
 
 	// skip whitespaces after number if any
-	while (it != end && is_ascii_whitespace(*it)) {
-		it++;
-	}
-
-	if (it != end) {
+	while (it != end && is_ascii_whitespace(*it))
+	{
+		it++;
+	}
+
+	if (it != end)
+	{
 		throw error("can not parse '{}' as a positive integer", input);
 	}
 
 	return result;
-=======
-    if (input.empty()) {
-        throw error("can not parse an integer from an empty string");
-    }
-
-    auto it = input.begin();  // NOLINT(readability-qualified-auto)
-    auto end = input.end();  // NOLINT(readability-qualified-auto)
-
-    // skip whitespaces before number
-    while (it != end && is_ascii_whitespace(*it)) {
-        it++;
-    }
-
-    int sign = 1;
-    // Parse sign, if any
-    if (it != end && *it == '-') {
-        sign = -1;
-        it++;
-    } else if (it != end && *it == '+') {
-        it++;
-    }
-
-    int64_t result = 0;
-    for (/*no initialization*/; it!=end; it++) {
-        if (is_ascii_digit(*it)) {
-            auto digit = static_cast<int64_t>(*it - '0');
-            if (sign == -1) {
-                // Check for underflow
-                if (result >= ((std::numeric_limits<int64_t>::min() + digit) / 10)) {
-                    result = result * 10 - digit;
-                } else {
-                    throw error("{} is out of range for 64-bit integer", input);
-                }
-            } else {
-                // Check for overflow
-                if (result <= ((std::numeric_limits<int64_t>::max() - digit) / 10)) {
-                    result = result * 10 + digit;
-                } else {
-                    throw error("{} is out of range for 64-bit integer", input);
-                }
-            }
-        } else {
-            // we found the end of the number
-            break;
-        }
-    }
-
-    // skip whitespaces after number if any
-    while (it != end && is_ascii_whitespace(*it)) {
-        it++;
-    }
-
-    if (it != end) {
-        throw error("can not parse '{}' as an integer", input);
-    }
-
-    return result;
-}
-
-template <> uint64_t chemfiles::parse(std::string_view input) {
-    if (input.empty()) {
-        throw error("can not parse an integer from an empty string");
-    }
-
-    auto it = input.begin();  // NOLINT(readability-qualified-auto)
-    auto end = input.end();  // NOLINT(readability-qualified-auto)
-
-    // skip whitespaces before number
-    while (it != end && is_ascii_whitespace(*it)) {
-        it++;
-    }
-
-    // Parse sign, if any
-    if (it != end && *it == '+') {
-        it++;
-    }
-
-    uint64_t result = 0;
-    for (/*no initialization*/; it!=end; it++) {
-        if (is_ascii_digit(*it)) {
-            auto digit = static_cast<uint64_t>(*it - '0');
-            // Check for overflow
-            if (result <= ((std::numeric_limits<uint64_t>::max() - digit) / 10)) {
-                result = result * 10 + digit;
-            } else {
-                throw error("{} is out of range for 64-bit unsigned integer", input);
-            }
-        } else {
-            // we found the end of the number
-            break;
-        }
-    }
-
-    // skip whitespaces after number if any
-    while (it != end && is_ascii_whitespace(*it)) {
-        it++;
-    }
-
-    if (it != end) {
-        throw error("can not parse '{}' as a positive integer", input);
-    }
-
-    return result;
->>>>>>> 3565f7f0
-}
-
-
-template <> double chemfiles::parse(std::string_view input) {
-<<<<<<< HEAD
-	if (input.empty()) {
+}
+
+template <>
+double chemfiles::parse(std::string_view input)
+{
+	if (input.empty())
+	{
 		throw error("can not parse a double from an empty string");
 	}
 
-	auto it = input.begin();
-	auto end = input.end();
+	auto it = input.begin(); // NOLINT(readability-qualified-auto)
+	auto end = input.end();	 // NOLINT(readability-qualified-auto)
 
 	// skip whitespaces before number
-	while (it != end && is_ascii_whitespace(*it)) {
+	while (it != end && is_ascii_whitespace(*it))
+	{
 		it++;
 	}
 
 	// Get sign, if any.
 	double sign = 1.0;
-	if (it != end && *it == '-') {
+	if (it != end && *it == '-')
+	{
 		sign = -1.0;
 		it++;
 	}
-	else if (it != end && *it == '+') {
-		it++;
-	}
-
-	auto digit_start = it;
+	else if (it != end && *it == '+')
+	{
+		it++;
+	}
+
+	auto digit_start = it; // NOLINT(readability-qualified-auto)
 	// Get digits before decimal point or exponent, if any.
 	double value = 0.0;
-	while (it != end && is_ascii_digit(*it)) {
+	while (it != end && is_ascii_digit(*it))
+	{
 		value = value * 10.0 + static_cast<double>(*it - '0');
 		it++;
 	}
 	bool got_digits = (digit_start != it);
 
 	// Get digits after decimal point, if any.
-	if (it != end && *it == '.') {
-		it++;
-		auto frac_start = it;
+	if (it != end && *it == '.')
+	{
+		it++;
+		auto frac_start = it; // NOLINT(readability-qualified-auto)
 		double pow10 = 10.0;
-		while (it != end && is_ascii_digit(*it)) {
+		while (it != end && is_ascii_digit(*it))
+		{
 			value += static_cast<double>(*it - '0') / pow10;
 			pow10 *= 10.0;
 			it++;
@@ -281,164 +215,93 @@
 	// Handle exponent, if any.
 	bool frac = false;
 	double scale = 1.0;
-	if (it != end && (*it == 'e' || *it == 'E')) {
-		it++;
-		auto exponent_start = it;
+	if (it != end && (*it == 'e' || *it == 'E'))
+	{
+		it++;
+		auto exponent_start = it; // NOLINT(readability-qualified-auto)
 
 		// Get sign of exponent, if any.
-		if (it != end && *it == '-') {
+		if (it != end && *it == '-')
+		{
 			frac = true;
 			it++;
 		}
-		else if (it != end && *it == '+') {
+		else if (it != end && *it == '+')
+		{
 			it++;
 		}
 
 		// Get digits of exponent, if any.
 		unsigned exponent = 0;
-		while (it != end && is_ascii_digit(*it)) {
-			unsigned digit = static_cast<unsigned>(*it - '0');
+		while (it != end && is_ascii_digit(*it))
+		{
+			auto digit = static_cast<unsigned>(*it - '0');
 			if (exponent <= ((std::numeric_limits<unsigned>::max() - digit) / 10))
+			{
 				exponent = exponent * 10 + digit;
-			else {
+			}
+			else
+			{
 				throw error("float exponent in {} is out of range for unsigned integer", input);
 			}
 
 			it++;
 		}
 
-		if (it == exponent_start) {
+		if (it == exponent_start)
+		{
 			throw error("missing exponent in '{}' to read a double", input);
 		}
-		else if (exponent > 308) {
+		else if (exponent > 308)
+		{
 			throw error("{} is out of range for double", input);
 		}
 
 		// Calculate scaling factor.
-		while (exponent >= 50) { scale *= 1e50; exponent -= 50; }
-		while (exponent >= 8) { scale *= 1e8;  exponent -= 8; }
-		while (exponent > 0) { scale *= 1e1;  exponent -= 1; }
+		while (exponent >= 50)
+		{
+			scale *= 1e50;
+			exponent -= 50;
+		}
+		while (exponent >= 8)
+		{
+			scale *= 1e8;
+			exponent -= 8;
+		}
+		while (exponent > 0)
+		{
+			scale *= 1e1;
+			exponent -= 1;
+		}
 	}
 
 	// skip whitespaces after number if any
-	while (it != end && is_ascii_whitespace(*it)) {
-		it++;
-	}
-
-	if (it != end || !got_digits) {
+	while (it != end && is_ascii_whitespace(*it))
+	{
+		it++;
+	}
+
+	if (it != end || !got_digits)
+	{
 		throw error("can not parse '{}' as a double", input);
 	}
 
 	// Return signed and scaled floating point result.
 	return sign * (frac ? (value / scale) : (value * scale));
-=======
-    if (input.empty()) {
-        throw error("can not parse a double from an empty string");
-    }
-
-    auto it = input.begin();  // NOLINT(readability-qualified-auto)
-    auto end = input.end();   // NOLINT(readability-qualified-auto)
-
-    // skip whitespaces before number
-    while (it != end && is_ascii_whitespace(*it)) {
-        it++;
-    }
-
-    // Get sign, if any.
-    int sign = 1.0;
-    if (it != end && *it == '-') {
-        sign = -1.0;
-        it++;
-    } else if (it != end && *it == '+') {
-        it++;
-    }
-
-    auto digit_start = it;  // NOLINT(readability-qualified-auto)
-    // Get digits before decimal point or exponent, if any.
-    double value = 0.0;
-    while (it != end && is_ascii_digit(*it)) {
-        value = value * 10.0 + static_cast<double>(*it - '0');
-        it++;
-    }
-    bool got_digits = (digit_start != it);
-
-    // Get digits after decimal point, if any.
-    if (it != end && *it == '.') {
-        it++;
-        auto frac_start = it;  // NOLINT(readability-qualified-auto)
-        double pow10 = 10.0;
-        while (it != end && is_ascii_digit(*it)) {
-            value += static_cast<double>(*it - '0') / pow10;
-            pow10 *= 10.0;
-            it++;
-        }
-
-        got_digits = got_digits || (frac_start != it);
-    }
-
-    // Handle exponent, if any.
-    bool frac = false;
-    double scale = 1.0;
-    if (it != end && (*it == 'e' || *it == 'E')) {
-        it++;
-        auto exponent_start = it;  // NOLINT(readability-qualified-auto)
-
-        // Get sign of exponent, if any.
-        if (it != end && *it == '-') {
-            frac = true;
-            it++;
-        } else if (it != end && *it == '+') {
-            it++;
-        }
-
-        // Get digits of exponent, if any.
-        unsigned exponent = 0;
-        while (it != end && is_ascii_digit(*it)) {
-            auto digit = static_cast<unsigned>(*it - '0');
-            if (exponent <= ((std::numeric_limits<unsigned>::max() - digit) / 10)) {
-                exponent = exponent * 10 + digit;
-            } else {
-                throw error("float exponent in {} is out of range for unsigned integer", input);
-            }
-
-            it++;
-        }
-
-        if (it == exponent_start) {
-            throw error("missing exponent in '{}' to read a double", input);
-        } else if (exponent > 308) {
-            throw error("{} is out of range for double", input);
-        }
-
-        // Calculate scaling factor.
-        while (exponent >= 50) { scale *= 1e50; exponent -= 50; }
-        while (exponent >=  8) { scale *= 1e8;  exponent -=  8; }
-        while (exponent >   0) { scale *= 1e1;  exponent -=  1; }
-    }
-
-    // skip whitespaces after number if any
-    while (it != end && is_ascii_whitespace(*it)) {
-        it++;
-    }
-
-    if (it != end || !got_digits) {
-        throw error("can not parse '{}' as a double", input);
-    }
-
-    // Return signed and scaled floating point result.
-    return sign * (frac ? (value / scale) : (value * scale));
->>>>>>> 3565f7f0
 }
 
 static const auto digits_upper = std::string("0123456789ABCDEFGHIJKLMNOPQRSTUVWXYZ");
 static const auto digits_lower = std::string("0123456789abcdefghijklmnopqrstuvwxyz");
 
-static int32_t digit_to_value(char c) {
-	if (c >= '0' && c <= '9') {
+static int32_t digit_to_value(char c)
+{
+	if (c >= '0' && c <= '9')
+	{
 		return c - '0';
 	}
 
-	if (c >= 'A' && c <= 'Z') {
+	if (c >= 'A' && c <= 'Z')
+	{
 		return c - 'A' + 10;
 	}
 
@@ -446,14 +309,17 @@
 	return c - 'a' + 10;
 }
 
-static std::string encode_pure(const std::string& digits, int64_t value) {
-	if (value == 0) {
+static std::string encode_pure(const std::string &digits, int64_t value)
+{
+	if (value == 0)
+	{
 		return std::string(digits, 1);
 	}
 
 	auto n = static_cast<int32_t>(digits.length());
 	std::string result;
-	while (value != 0) {
+	while (value != 0)
+	{
 		auto rest = value / n;
 		result += digits[static_cast<size_t>(value - rest * n)];
 		value = rest;
@@ -463,10 +329,12 @@
 	return result;
 }
 
-static int64_t decode_pure(std::string_view s) {
+static int64_t decode_pure(std::string_view s)
+{
 	int64_t result = 0;
 	auto n = static_cast<int64_t>(digits_upper.length());
-	for (auto c : s) {
+	for (auto c : s)
+	{
 		result *= n;
 		result += digit_to_value(c);
 	}
@@ -475,31 +343,37 @@
 
 /// Evaluates base^(power) and casts the result to int64_t while addressing
 /// issues where the result maybe rounded down due to floating point errors
-static int64_t pow_int(size_t base, size_t power) {
+static int64_t pow_int(size_t base, size_t power)
+{
 	return static_cast<int64_t>(std::pow(base, power) + 0.5);
 }
 
-std::string chemfiles::encode_hybrid36(size_t width, int64_t value) {
+std::string chemfiles::encode_hybrid36(size_t width, int64_t value)
+{
 	// the number is too negative to be encoded
-	if (value < (1 - pow_int(10, width - 1))) {
+	if (value < (1 - pow_int(10, width - 1)))
+	{
 		return std::string(width, '*');
 	}
 
 	// no need to encode
-	if (value < pow_int(10, width)) {
+	if (value < pow_int(10, width))
+	{
 		return std::to_string(value);
 	}
 
 	// use upper case set
 	value -= pow_int(10, width);
-	if (value < 26 * pow_int(36, (width - 1))) {
+	if (value < 26 * pow_int(36, (width - 1)))
+	{
 		value += 10 * pow_int(36, (width - 1));
 		return encode_pure(digits_upper, value);
 	}
 
 	// use lower case set
 	value -= 26 * pow_int(36, width - 1);
-	if (value < 26 * pow_int(36, width - 1)) {
+	if (value < 26 * pow_int(36, width - 1))
+	{
 		value += 10 * pow_int(36, width - 1);
 		return encode_pure(digits_lower, value);
 	}
@@ -508,98 +382,56 @@
 	return std::string(width, '*');
 }
 
-<<<<<<< HEAD
-int64_t chemfiles::decode_hybrid36(size_t width, std::string_view s) {
+int64_t chemfiles::decode_hybrid36(size_t width, std::string_view input)
+{
 	// This function is only called within chemfiles for fixed format files.
 	// Therefore, the width should also be the length of the string as this is
 	// known at compile time.
-	if (s.length() > width) {
-		throw error("the length of '{}' is greater than the width '{}', this is a bug in chemfiles", s, width);
-	}
-
-	auto f = s[0];
-	if (f == '-' || f == ' ' || is_ascii_digit(f)) {
+	if (input.length() > width)
+	{
+		throw error(
+			"the length of '{}' is greater than the width '{}', this is a bug in chemfiles",
+			input, width);
+	}
+
+	auto f = input[0];
+	if (f == '-' || f == ' ' || is_ascii_digit(f))
+	{
 		// Negative number, these are not encoded
-		return parse<int64_t>(s);
+		return parse<int64_t>(input);
 	}
 
 	// See above comment. Standard says blank strings needs to be treated as 0
-	if (trim(s).size() == 0) {
+	if (trim(input).size() == 0)
+	{
 		return 0;
 	}
 
-	if (digits_upper.find(f) != std::string::npos) {
-		auto is_valid = std::all_of(s.begin(), s.end(), [](char c) {
-			return is_ascii_digit(c) || is_ascii_uppercase(c);
-			});
-
-		if (!is_valid) {
-			throw error("the value '{}' is not a valid hybrid 36 number", s);
-		}
-
-		return decode_pure(s) - 10 * pow_int(36, width - 1) + pow_int(10, width);
-	}
-
-	if (digits_lower.find(f) != std::string::npos) {
-		auto is_valid = std::all_of(s.begin(), s.end(), [](char c) {
-			return is_ascii_digit(c) || is_ascii_lowercase(c);
-			});
-
-		if (!is_valid) {
-			throw error("the value '{}' is not a valid hybrid 36 number", s);
-		}
-
-		return decode_pure(s) + 16 * pow_int(36, width - 1) + pow_int(10, width);
-	}
-
-	throw error("the value '{}' is not a valid hybrid 36 number", s);
-=======
-int64_t chemfiles::decode_hybrid36(size_t width, std::string_view input) {
-    // This function is only called within chemfiles for fixed format files.
-    // Therefore, the width should also be the length of the string as this is
-    // known at compile time.
-    if (input.length() > width) {
-        throw error(
-            "the length of '{}' is greater than the width '{}', this is a bug in chemfiles",
-            input, width
-        );
-    }
-
-    auto f = input[0];
-    if (f == '-' || f == ' ' || is_ascii_digit(f)) {
-        // Negative number, these are not encoded
-        return parse<int64_t>(input);
-    }
-
-    // See above comment. Standard says blank strings needs to be treated as 0
-    if (trim(input).size() == 0) {
-        return 0;
-    }
-
-    if (digits_upper.find(f) != std::string::npos) {
-        auto is_valid = std::all_of(input.begin(), input.end(), [](char c) {
-            return is_ascii_digit(c) || is_ascii_uppercase(c);
-        });
-
-        if (!is_valid) {
-            throw error("the value '{}' is not a valid hybrid 36 number", input);
-        }
-
-        return decode_pure(input) - 10 * pow_int(36, width - 1) + pow_int(10, width);
-    }
-
-    if (digits_lower.find(f) != std::string::npos) {
-        auto is_valid = std::all_of(input.begin(), input.end(), [](char c) {
-            return is_ascii_digit(c) || is_ascii_lowercase(c);
-         });
-
-        if (!is_valid) {
-            throw error("the value '{}' is not a valid hybrid 36 number", input);
-        }
-
-        return decode_pure(input) + 16 * pow_int(36, width - 1) + pow_int(10, width);
-    }
-
-    throw error("the value '{}' is not a valid hybrid 36 number", input);
->>>>>>> 3565f7f0
+	if (digits_upper.find(f) != std::string::npos)
+	{
+		auto is_valid = std::all_of(input.begin(), input.end(), [](char c)
+									{ return is_ascii_digit(c) || is_ascii_uppercase(c); });
+
+		if (!is_valid)
+		{
+			throw error("the value '{}' is not a valid hybrid 36 number", input);
+		}
+
+		return decode_pure(input) - 10 * pow_int(36, width - 1) + pow_int(10, width);
+	}
+
+	if (digits_lower.find(f) != std::string::npos)
+	{
+		auto is_valid = std::all_of(input.begin(), input.end(), [](char c)
+									{ return is_ascii_digit(c) || is_ascii_lowercase(c); });
+
+		if (!is_valid)
+		{
+			throw error("the value '{}' is not a valid hybrid 36 number", input);
+		}
+
+		return decode_pure(input) + 16 * pow_int(36, width - 1) + pow_int(10, width);
+	}
+
+	throw error("the value '{}' is not a valid hybrid 36 number", input);
 }