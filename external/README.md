--- conflicted
+++ resolved
@@ -11,7 +11,6 @@
 with chemfiles build system.
 
 - fmt: https://github.com/chemfiles/fmt
-- toml11: https://github.com/chemfiles/toml11
 - zlib: https://github.com/chemfiles/zlib
 - bzip2: https://github.com/chemfiles/bzip2
 - liblzma: https://github.com/chemfiles/lzma
@@ -25,18 +24,7 @@
 the archive to be included in this directory with
 
 ```bash
-<<<<<<< HEAD
-# <lib> is the library name: tng, molfiles, netcdf, ...
-git archive HEAD -9 --prefix=<lib>/ -o <lib>.tar.gz
-```
-
-For gemmi, since the library is header only you should use this command to
-create the archive:
-```bash
-git archive HEAD -9 --prefix=gemmi/ -o gemmi.tar.gz include
-=======
 ./0-chemfiles/create-archive.sh
->>>>>>> 7085e98e
 ```
 
 ## Licences
@@ -67,39 +55,15 @@
 (INCLUDING NEGLIGENCE OR OTHERWISE) ARISING IN ANY WAY OUT OF THE USE OF THIS
 SOFTWARE, EVEN IF ADVISED OF THE POSSIBILITY OF SUCH DAMAGE.
 
-### toml11
-
-The MIT License (MIT)
-
-Copyright (c) 2017 Toru Niina
-
-Permission is hereby granted, free of charge, to any person obtaining a copy
-of this software and associated documentation files (the "Software"), to deal
-in the Software without restriction, including without limitation the rights
-to use, copy, modify, merge, publish, distribute, sublicense, and/or sell
-copies of the Software, and to permit persons to whom the Software is
-furnished to do so, subject to the following conditions:
-
-The above copyright notice and this permission notice shall be included in
-all copies or substantial portions of the Software.
-
-THE SOFTWARE IS PROVIDED "AS IS", WITHOUT WARRANTY OF ANY KIND, EXPRESS OR
-IMPLIED, INCLUDING BUT NOT LIMITED TO THE WARRANTIES OF MERCHANTABILITY,
-FITNESS FOR A PARTICULAR PURPOSE AND NONINFRINGEMENT. IN NO EVENT SHALL THE
-AUTHORS OR COPYRIGHT HOLDERS BE LIABLE FOR ANY CLAIM, DAMAGES OR OTHER
-LIABILITY, WHETHER IN AN ACTION OF CONTRACT, TORT OR OTHERWISE, ARISING FROM,
-OUT OF OR IN CONNECTION WITH THE SOFTWARE OR THE USE OR OTHER DEALINGS IN
-THE SOFTWARE.
-
 ### VMD molfiles
 
 University of Illinois Open Source License
 Copyright 2003 Theoretical and Computational Biophysics Group,
 All rights reserved.
 
-Developed by:		Theoretical and Computational Biophysics Group
-			University of Illinois at Urbana-Champaign
-			http://www.ks.uiuc.edu/
+Developed by: Theoretical and Computational Biophysics Group
+University of Illinois at Urbana-Champaign
+http://www.ks.uiuc.edu/
 
 Permission is hereby granted, free of charge, to any person obtaining a copy of
 this software and associated documentation files (the Software), to deal with
@@ -122,7 +86,7 @@
 
 THE SOFTWARE IS PROVIDED AS IS, WITHOUT WARRANTY OF ANY KIND, EXPRESS OR
 IMPLIED, INCLUDING BUT NOT LIMITED TO THE WARRANTIES OF MERCHANTABILITY,
-FITNESS FOR A PARTICULAR PURPOSE AND NONINFRINGEMENT.  IN NO EVENT SHALL
+FITNESS FOR A PARTICULAR PURPOSE AND NONINFRINGEMENT. IN NO EVENT SHALL
 THE CONTRIBUTORS OR COPYRIGHT HOLDERS BE LIABLE FOR ANY CLAIM, DAMAGES OR
 OTHER LIABILITY, WHETHER IN AN ACTION OF CONTRACT, TORT OR OTHERWISE,
 ARISING FROM, OUT OF OR IN CONNECTION WITH THE SOFTWARE OR THE USE OR
@@ -136,12 +100,13 @@
 
 Redistribution and use in source and binary forms, with or without
 modification, are permitted provided that the following conditions are met:
-* Redistributions of source code must retain the above copyright
+
+- Redistributions of source code must retain the above copyright
   notice, this list of conditions and the following disclaimer.
-* Redistributions in binary form must reproduce the above copyright
+- Redistributions in binary form must reproduce the above copyright
   notice, this list of conditions and the following disclaimer in the
   documentation and/or other materials provided with the distribution.
-* Neither the name of the GROMACS development team nor the
+- Neither the name of the GROMACS development team nor the
   names of its contributors may be used to endorse or promote products
   derived from this software without specific prior written permission.
 
@@ -211,24 +176,24 @@
 
 (C) 1995-2017 Jean-loup Gailly and Mark Adler
 
- This software is provided 'as-is', without any express or implied
- warranty.  In no event will the authors be held liable for any damages
- arising from the use of this software.
-
- Permission is granted to anyone to use this software for any purpose,
- including commercial applications, and to alter it and redistribute it
- freely, subject to the following restrictions:
-
- 1. The origin of this software must not be misrepresented; you must not
+This software is provided 'as-is', without any express or implied
+warranty. In no event will the authors be held liable for any damages
+arising from the use of this software.
+
+Permission is granted to anyone to use this software for any purpose,
+including commercial applications, and to alter it and redistribute it
+freely, subject to the following restrictions:
+
+1.  The origin of this software must not be misrepresented; you must not
     claim that you wrote the original software. If you use this software
     in a product, an acknowledgment in the product documentation would be
     appreciated but is not required.
- 2. Altered source versions must be plainly marked as such, and must not be
+2.  Altered source versions must be plainly marked as such, and must not be
     misrepresented as being the original software.
- 3. This notice may not be removed or altered from any source distribution.
-
- Jean-loup Gailly        Mark Adler
- jloup@gzip.org          madler@alumni.caltech.edu
+3.  This notice may not be removed or altered from any source distribution.
+
+Jean-loup Gailly Mark Adler
+jloup@gzip.org madler@alumni.caltech.edu
 
 ## liblzma
 
@@ -237,7 +202,7 @@
 ## libbzip2
 
 This program, "bzip2", the associated library "libbzip2", and all
-documentation, are copyright (C) 1996-2010 Julian R Seward.  All
+documentation, are copyright (C) 1996-2010 Julian R Seward. All
 rights reserved.
 
 Redistribution and use in source and binary forms, with or without
@@ -248,7 +213,7 @@
    notice, this list of conditions and the following disclaimer.
 
 2. The origin of this software must not be misrepresented; you must
-   not claim that you wrote the original software.  If you use this
+   not claim that you wrote the original software. If you use this
    software in a product, an acknowledgment in the product
    documentation would be appreciated but is not required.
 
@@ -262,7 +227,7 @@
 THIS SOFTWARE IS PROVIDED BY THE AUTHOR ``AS IS'' AND ANY EXPRESS
 OR IMPLIED WARRANTIES, INCLUDING, BUT NOT LIMITED TO, THE IMPLIED
 WARRANTIES OF MERCHANTABILITY AND FITNESS FOR A PARTICULAR PURPOSE
-ARE DISCLAIMED.  IN NO EVENT SHALL THE AUTHOR BE LIABLE FOR ANY
+ARE DISCLAIMED. IN NO EVENT SHALL THE AUTHOR BE LIABLE FOR ANY
 DIRECT, INDIRECT, INCIDENTAL, SPECIAL, EXEMPLARY, OR CONSEQUENTIAL
 DAMAGES (INCLUDING, BUT NOT LIMITED TO, PROCUREMENT OF SUBSTITUTE
 GOODS OR SERVICES; LOSS OF USE, DATA, OR PROFITS; OR BUSINESS
@@ -299,31 +264,31 @@
 
 ## gemmi
 
-Mozilla Public License Version 2.0
-==================================
+# Mozilla Public License Version 2.0
 
 1. Definitions
---------------
+
+---
 
 1.1. "Contributor"
-    means each individual or legal entity that creates, contributes to
-    the creation of, or owns Covered Software.
+means each individual or legal entity that creates, contributes to
+the creation of, or owns Covered Software.
 
 1.2. "Contributor Version"
-    means the combination of the Contributions of others (if any) used
-    by a Contributor and that particular Contributor's Contribution.
+means the combination of the Contributions of others (if any) used
+by a Contributor and that particular Contributor's Contribution.
 
 1.3. "Contribution"
-    means Covered Software of a particular Contributor.
+means Covered Software of a particular Contributor.
 
 1.4. "Covered Software"
-    means Source Code Form to which the initial Contributor has attached
-    the notice in Exhibit A, the Executable Form of such Source Code
-    Form, and Modifications of such Source Code Form, in each case
-    including portions thereof.
+means Source Code Form to which the initial Contributor has attached
+the notice in Exhibit A, the Executable Form of such Source Code
+Form, and Modifications of such Source Code Form, in each case
+including portions thereof.
 
 1.5. "Incompatible With Secondary Licenses"
-    means
+means
 
     (a) that the initial Contributor has attached the notice described
         in Exhibit B to the Covered Software; or
@@ -333,22 +298,22 @@
         terms of a Secondary License.
 
 1.6. "Executable Form"
-    means any form of the work other than Source Code Form.
+means any form of the work other than Source Code Form.
 
 1.7. "Larger Work"
-    means a work that combines Covered Software with other material, in
-    a separate file or files, that is not Covered Software.
+means a work that combines Covered Software with other material, in
+a separate file or files, that is not Covered Software.
 
 1.8. "License"
-    means this document.
+means this document.
 
 1.9. "Licensable"
-    means having the right to grant, to the maximum extent possible,
-    whether at the time of the initial grant or subsequently, any and
-    all of the rights conveyed by this License.
+means having the right to grant, to the maximum extent possible,
+whether at the time of the initial grant or subsequently, any and
+all of the rights conveyed by this License.
 
 1.10. "Modifications"
-    means any of the following:
+means any of the following:
 
     (a) any file in Source Code Form that results from an addition to,
         deletion from, or modification of the contents of Covered
@@ -358,34 +323,35 @@
         Software.
 
 1.11. "Patent Claims" of a Contributor
-    means any patent claim(s), including without limitation, method,
-    process, and apparatus claims, in any patent Licensable by such
-    Contributor that would be infringed, but for the grant of the
-    License, by the making, using, selling, offering for sale, having
-    made, import, or transfer of either its Contributions or its
-    Contributor Version.
+means any patent claim(s), including without limitation, method,
+process, and apparatus claims, in any patent Licensable by such
+Contributor that would be infringed, but for the grant of the
+License, by the making, using, selling, offering for sale, having
+made, import, or transfer of either its Contributions or its
+Contributor Version.
 
 1.12. "Secondary License"
-    means either the GNU General Public License, Version 2.0, the GNU
-    Lesser General Public License, Version 2.1, the GNU Affero General
-    Public License, Version 3.0, or any later versions of those
-    licenses.
+means either the GNU General Public License, Version 2.0, the GNU
+Lesser General Public License, Version 2.1, the GNU Affero General
+Public License, Version 3.0, or any later versions of those
+licenses.
 
 1.13. "Source Code Form"
-    means the form of the work preferred for making modifications.
+means the form of the work preferred for making modifications.
 
 1.14. "You" (or "Your")
-    means an individual or a legal entity exercising rights under this
-    License. For legal entities, "You" includes any entity that
-    controls, is controlled by, or is under common control with You. For
-    purposes of this definition, "control" means (a) the power, direct
-    or indirect, to cause the direction or management of such entity,
-    whether by contract or otherwise, or (b) ownership of more than
-    fifty percent (50%) of the outstanding shares or beneficial
-    ownership of such entity.
+means an individual or a legal entity exercising rights under this
+License. For legal entities, "You" includes any entity that
+controls, is controlled by, or is under common control with You. For
+purposes of this definition, "control" means (a) the power, direct
+or indirect, to cause the direction or management of such entity,
+whether by contract or otherwise, or (b) ownership of more than
+fifty percent (50%) of the outstanding shares or beneficial
+ownership of such entity.
 
 2. License Grants and Conditions
---------------------------------
+
+---
 
 2.1. Grants
 
@@ -393,14 +359,14 @@
 non-exclusive license:
 
 (a) under intellectual property rights (other than patent or trademark)
-    Licensable by such Contributor to use, reproduce, make available,
-    modify, display, perform, distribute, and otherwise exploit its
-    Contributions, either on an unmodified basis, with Modifications, or
-    as part of a Larger Work; and
+Licensable by such Contributor to use, reproduce, make available,
+modify, display, perform, distribute, and otherwise exploit its
+Contributions, either on an unmodified basis, with Modifications, or
+as part of a Larger Work; and
 
 (b) under Patent Claims of such Contributor to make, use, sell, offer
-    for sale, have made, import, and otherwise transfer either its
-    Contributions or its Contributor Version.
+for sale, have made, import, and otherwise transfer either its
+Contributions or its Contributor Version.
 
 2.2. Effective Date
 
@@ -417,15 +383,15 @@
 Contributor:
 
 (a) for any code that a Contributor has removed from Covered Software;
-    or
+or
 
 (b) for infringements caused by: (i) Your and any other third party's
-    modifications of Covered Software, or (ii) the combination of its
-    Contributions with other software (except as part of its Contributor
-    Version); or
+modifications of Covered Software, or (ii) the combination of its
+Contributions with other software (except as part of its Contributor
+Version); or
 
 (c) under Patent Claims infringed by Covered Software in the absence of
-    its Contributions.
+its Contributions.
 
 This License does not grant any rights in the trademarks, service marks,
 or logos of any Contributor (except as may be necessary to comply with
@@ -456,7 +422,8 @@
 in Section 2.1.
 
 3. Responsibilities
--------------------
+
+---
 
 3.1. Distribution of Source Form
 
@@ -473,15 +440,15 @@
 If You distribute Covered Software in Executable Form then:
 
 (a) such Covered Software must also be made available in Source Code
-    Form, as described in Section 3.1, and You must inform recipients of
-    the Executable Form how they can obtain a copy of such Source Code
-    Form by reasonable means in a timely manner, at a charge no more
-    than the cost of distribution to the recipient; and
+Form, as described in Section 3.1, and You must inform recipients of
+the Executable Form how they can obtain a copy of such Source Code
+Form by reasonable means in a timely manner, at a charge no more
+than the cost of distribution to the recipient; and
 
 (b) You may distribute such Executable Form under the terms of this
-    License, or sublicense it under different terms, provided that the
-    license for the Executable Form does not attempt to limit or alter
-    the recipients' rights in the Source Code Form under this License.
+License, or sublicense it under different terms, provided that the
+license for the Executable Form does not attempt to limit or alter
+the recipients' rights in the Source Code Form under this License.
 
 3.3. Distribution of a Larger Work
 
@@ -518,7 +485,8 @@
 jurisdiction.
 
 4. Inability to Comply Due to Statute or Regulation
----------------------------------------------------
+
+---
 
 If it is impossible for You to comply with any of the terms of this
 License with respect to some or all of the Covered Software due to
@@ -531,7 +499,8 @@
 recipient of ordinary skill to be able to understand it.
 
 5. Termination
---------------
+
+---
 
 5.1. The rights granted under this License will terminate automatically
 if You fail to comply with any of its terms. However, if You become
@@ -559,50 +528,55 @@
 have been validly granted by You or Your distributors under this License
 prior to termination shall survive termination.
 
-************************************************************************
-*                                                                      *
-*  6. Disclaimer of Warranty                                           *
-*  -------------------------                                           *
-*                                                                      *
-*  Covered Software is provided under this License on an "as is"       *
-*  basis, without warranty of any kind, either expressed, implied, or  *
-*  statutory, including, without limitation, warranties that the       *
-*  Covered Software is free of defects, merchantable, fit for a        *
-*  particular purpose or non-infringing. The entire risk as to the     *
-*  quality and performance of the Covered Software is with You.        *
-*  Should any Covered Software prove defective in any respect, You     *
-*  (not any Contributor) assume the cost of any necessary servicing,   *
-*  repair, or correction. This disclaimer of warranty constitutes an   *
-*  essential part of this License. No use of any Covered Software is   *
-*  authorized under this License except under this disclaimer.         *
-*                                                                      *
-************************************************************************
-
-************************************************************************
-*                                                                      *
-*  7. Limitation of Liability                                          *
-*  --------------------------                                          *
-*                                                                      *
-*  Under no circumstances and under no legal theory, whether tort      *
-*  (including negligence), contract, or otherwise, shall any           *
-*  Contributor, or anyone who distributes Covered Software as          *
-*  permitted above, be liable to You for any direct, indirect,         *
-*  special, incidental, or consequential damages of any character      *
-*  including, without limitation, damages for lost profits, loss of    *
-*  goodwill, work stoppage, computer failure or malfunction, or any    *
-*  and all other commercial damages or losses, even if such party      *
-*  shall have been informed of the possibility of such damages. This   *
-*  limitation of liability shall not apply to liability for death or   *
-*  personal injury resulting from such party's negligence to the       *
-*  extent applicable law prohibits such limitation. Some               *
-*  jurisdictions do not allow the exclusion or limitation of           *
-*  incidental or consequential damages, so this exclusion and          *
-*  limitation may not apply to You.                                    *
-*                                                                      *
-************************************************************************
+---
+
+-                                                                      *
+- 6.  Disclaimer of Warranty \*
+- ------------------------- \*
+-                                                                      *
+- Covered Software is provided under this License on an "as is" \*
+- basis, without warranty of any kind, either expressed, implied, or \*
+- statutory, including, without limitation, warranties that the \*
+- Covered Software is free of defects, merchantable, fit for a \*
+- particular purpose or non-infringing. The entire risk as to the \*
+- quality and performance of the Covered Software is with You. \*
+- Should any Covered Software prove defective in any respect, You \*
+- (not any Contributor) assume the cost of any necessary servicing, \*
+- repair, or correction. This disclaimer of warranty constitutes an \*
+- essential part of this License. No use of any Covered Software is \*
+- authorized under this License except under this disclaimer. \*
+-                                                                      *
+
+---
+
+---
+
+-                                                                      *
+- 7.  Limitation of Liability \*
+- -------------------------- \*
+-                                                                      *
+- Under no circumstances and under no legal theory, whether tort \*
+- (including negligence), contract, or otherwise, shall any \*
+- Contributor, or anyone who distributes Covered Software as \*
+- permitted above, be liable to You for any direct, indirect, \*
+- special, incidental, or consequential damages of any character \*
+- including, without limitation, damages for lost profits, loss of \*
+- goodwill, work stoppage, computer failure or malfunction, or any \*
+- and all other commercial damages or losses, even if such party \*
+- shall have been informed of the possibility of such damages. This \*
+- limitation of liability shall not apply to liability for death or \*
+- personal injury resulting from such party's negligence to the \*
+- extent applicable law prohibits such limitation. Some \*
+- jurisdictions do not allow the exclusion or limitation of \*
+- incidental or consequential damages, so this exclusion and \*
+- limitation may not apply to You. \*
+-                                                                      *
+
+---
 
 8. Litigation
--------------
+
+---
 
 Any litigation relating to this License may be brought only in the
 courts of a jurisdiction where the defendant maintains its principal
@@ -612,7 +586,8 @@
 cross-claims or counter-claims.
 
 9. Miscellaneous
-----------------
+
+---
 
 This License represents the complete agreement concerning the subject
 matter hereof. If any provision of this License is held to be
@@ -622,7 +597,8 @@
 shall not be used to construe this License against a Contributor.
 
 10. Versions of the License
----------------------------
+
+---
 
 10.1. New Versions
 
@@ -653,12 +629,11 @@
 Secondary Licenses under the terms of this version of the License, the
 notice described in Exhibit B of this License must be attached.
 
-Exhibit A - Source Code Form License Notice
--------------------------------------------
-
-  This Source Code Form is subject to the terms of the Mozilla Public
-  License, v. 2.0. If a copy of the MPL was not distributed with this
-  file, You can obtain one at http://mozilla.org/MPL/2.0/.
+## Exhibit A - Source Code Form License Notice
+
+This Source Code Form is subject to the terms of the Mozilla Public
+License, v. 2.0. If a copy of the MPL was not distributed with this
+file, You can obtain one at http://mozilla.org/MPL/2.0/.
 
 If it is not possible or desirable to put the notice in a particular
 file, then You may include the notice in a location (such as a LICENSE
@@ -667,8 +642,7 @@
 
 You may add additional accurate notices of copyright ownership.
 
-Exhibit B - "Incompatible With Secondary Licenses" Notice
----------------------------------------------------------
-
-  This Source Code Form is "Incompatible With Secondary Licenses", as
-  defined by the Mozilla Public License, v. 2.0.+## Exhibit B - "Incompatible With Secondary Licenses" Notice
+
+This Source Code Form is "Incompatible With Secondary Licenses", as
+defined by the Mozilla Public License, v. 2.0.