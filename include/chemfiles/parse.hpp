// Chemfiles, a modern library for chemistry file reading and writing
// Copyright (C) Guillaume Fraux and contributors -- BSD license

#ifndef CHEMFILES_PARSE_HPP
#define CHEMFILES_PARSE_HPP

#include <cstddef>
#include <cstdint>
#include <string>
#include <limits>
#include <string_view>
#include <type_traits>

#include "chemfiles/utils.hpp"
#include "chemfiles/error_fmt.hpp"

namespace chemfiles {

<<<<<<< HEAD
	/// Convert a input to `T`, throwing a `chemfiles::Error` if the input is not
	/// a valid `T`.
	template<typename T> T parse(std::string_view input);

	/// Read a string value from the `input`. This function directly returns its
	/// input.
	///
	/// @throw chemfiles::Error if the input is empty
	template<> inline std::string parse(std::string_view input) {
		if (input.empty()) {
			throw error("tried to read a string, got an empty value");
		}
		return std::string(input);
	}

	/// Read double value from the `input`. This only support plain numbers (no
	/// hex or octal notation), with ASCII digits (the system locale is ignored).
	/// This does not support parsing NaN or infinity doubles, since they don't
	/// have much interest in chemfiles;
	/// Numbers should follow the `(+|-)?(\d+)?(\.\d+)?((e|E)?(+|-)?\d+)` pattern.
	///
	/// @throw chemfiles::Error if the input is empty, the number invalid or would
	///                         overflow `double`, or if their is additional data
	///                         after the value
	template<> double parse(std::string_view input);

	/// Read a signed 64-bit integer from the `input`. This only support plain
	/// numbers (no hex or octal notation), with ASCII digits (the system locale is
	/// ignored). Numbers should follow the `(+|-)?\d+` pattern.
	///
	/// @throw chemfiles::Error if the input is empty, the number invalid or would
	///                         overflow `int64_t`, or if their is additional data
	///                         after the value
	template<> int64_t parse(std::string_view input);

	/// Read an unsigned 64-bit integer from the `input`. This only support plain
	/// numbers (no hex or octal notation), with ASCII digits (the system locale is
	/// ignored). Numbers should follow the `+?\d+` pattern.
	///
	/// @throw chemfiles::Error if the input is empty, the number invalid or would
	///                         overflow `uint64_t`, or if their is additional data
	///                         after the value
	template<> uint64_t parse(std::string_view input);

	namespace detail {
		/// Helper for the static_assert below
		template<typename T>
		struct always_false { enum { value = false }; };

		template<typename Small, typename Large>
		inline Small convert_integer(Large value) {
			if (sizeof(Small) < sizeof(Large)) {
				if (value > static_cast<Large>(std::numeric_limits<Small>::max())) {
					throw error("{} is out of range for this type", value);
				}
			}
			return static_cast<Small>(value);
		}

		template<typename T>
		inline std::enable_if_t<std::is_same<T, char>::value || !std::is_integral<T>::value, T>
			parse_integer(std::string_view input) {
			(void)input;
			static_assert(
				detail::always_false<T>::value,
				"can not use parse with this type"
				);
		}

		// Conversion for all SIGNED integer type, except char
		template<typename T>
		inline std::enable_if_t<!std::is_same<T, char>::value&& std::is_signed<T>::value, T>
			parse_integer(std::string_view input) {
			auto value = parse<int64_t>(input);
			return detail::convert_integer<T>(value);
		}

		// Conversion for all UNSIGNED integer type, except char
		template<typename T>
		inline std::enable_if_t<!std::is_same<T, char>::value&& std::is_unsigned<T>::value, T>
			parse_integer(std::string_view input) {
			auto value = parse<uint64_t>(input);
			return detail::convert_integer<T>(value);
		}

		/// Iterator over whitespace separated values in a string
		class tokens_iterator {
		public:
			explicit tokens_iterator(std::string_view input) :
				input_(input), initial_start_(input_.data()) {}

			/// Get the number of characters read from input
			size_t read_count() const {
				return static_cast<size_t>(input_.data() - initial_start_);
			}

			/// Get the next non-whitespace value. If all values have been read,
			/// this returns an empty string.
			std::string_view next() {
				auto start = input_.begin();
				auto end = input_.end();

				// skip whitespace
				while (start != end && is_ascii_whitespace(*start)) {
					start++;
				}
				input_.remove_prefix(static_cast<size_t>(start - input_.begin()));

				// Find next whitespace
				auto stop = start;
				while (stop != end && !is_ascii_whitespace(*stop)) {
					stop++;
				}
				auto size = static_cast<size_t>(stop - start);

				if (size == 0) {
					throw error(
						"expected {} values, found {}",
						count_ + 1, count_
					);
				}

				auto result = input_.substr(0, size);
				input_.remove_prefix(size);
				count_++;

				return result;
			}

		private:
			std::string_view input_;
			const char* initial_start_;
			size_t count_ = 0;
		};

		template<typename T>
		inline void scan_impl(tokens_iterator& input, T& arg) {
			arg = std::move(parse<T>(input.next()));
		}

		template<typename First, typename ...Args>
		inline void scan_impl(tokens_iterator& input, First& first, Args& ...tail) {
			first = std::move(parse<First>(input.next()));
			scan_impl(input, tail...);
		}
	}

	/// Read a value of type T from the `input`. This is specialized/implemented for
	/// double, std::string, and all signed and unsigned integer types.
	///
	/// @throw chemfiles::Error if the input is empty
	template<typename T>
	inline T parse(std::string_view input) {
		return detail::parse_integer<T>(input);
	}




	template<typename ...Args>
	inline size_t scan(std::string_view input, Args& ...args) {
		auto iterator = detail::tokens_iterator(input);
		try {
			detail::scan_impl(iterator, args...);
		}
		catch (const chemfiles::Error& e) {
			throw error("error while reading '{}': {}", input, e.what());
		}
		return iterator.read_count();
	}

	/// Encodes an integer using the [hybrid36] encoding scheme. Returns a string
	/// of `*` characters if the integer is out of range.
	///
	/// [hybrid36]: http://cci.lbl.gov/hybrid_36/
	std::string encode_hybrid36(size_t width, int64_t value);

	/// Decodes an integer using the [hybrid36] encoding scheme.
	///
	/// [hybrid36]: http://cci.lbl.gov/hybrid_36/
	int64_t decode_hybrid36(size_t width, std::string_view input);

	/// Maximum value for a width 4 number
	constexpr auto MAX_HYBRID36_W4_NUMBER = 2436111;

	/// Maximum value for a width 5 number
	constexpr auto MAX_HYBRID36_W5_NUMBER = 87440031;
=======
/// Convert a input to `T`, throwing a `chemfiles::Error` if the input is not
/// a valid `T`.
template<typename T> T parse(std::string_view input);

namespace detail {
    /// Helper for the static_assert below
    template<typename T>
    struct always_false { enum { value = false }; };

    template<typename Small, typename Large>
    inline Small convert_integer(Large value) {
        if (sizeof(Small) < sizeof(Large)) {
            if (value > static_cast<Large>(std::numeric_limits<Small>::max())) {
                throw error("{} is out of range for this type", value);
            }
        }
        return static_cast<Small>(value);
    }

    template<typename T>
    inline std::enable_if_t<std::is_same<T, char>::value || !std::is_integral<T>::value, T>
    parse_integer(std::string_view input) {
        (void)input;
        static_assert(
            detail::always_false<T>::value,
            "can not use parse with this type"
        );
    }

    // Conversion for all SIGNED integer type, except char
    template<typename T>
    inline std::enable_if_t<!std::is_same<T, char>::value && std::is_signed<T>::value, T>
    parse_integer(std::string_view input) {
        auto value = parse<int64_t>(input);
        return detail::convert_integer<T>(value);
    }

    // Conversion for all UNSIGNED integer type, except char
    template<typename T>
    inline std::enable_if_t<!std::is_same<T, char>::value && std::is_unsigned<T>::value, T>
    parse_integer(std::string_view input) {
        auto value = parse<uint64_t>(input);
        return detail::convert_integer<T>(value);
    }

    /// Iterator over whitespace separated values in a string
    class tokens_iterator {
    public:
        explicit tokens_iterator(std::string_view input):
            input_(input), initial_start_(input_.data()) {}

        /// Get the number of characters read from input
        size_t read_count() const {
            return static_cast<size_t>(input_.data() - initial_start_);
        }

        /// Get the next non-whitespace value. If all values have been read,
        /// this returns an empty string.
        std::string_view next() {
            auto start = input_.begin();  // NOLINT(readability-qualified-auto)
            auto end = input_.end();  // NOLINT(readability-qualified-auto)

            // skip whitespace
            while (start != end && is_ascii_whitespace(*start)) {
                start++;
            }
            input_.remove_prefix(static_cast<size_t>(start - input_.begin()));

            // Find next whitespace
            auto stop = start;  // NOLINT(readability-qualified-auto)
            while (stop != end && !is_ascii_whitespace(*stop)) {
                stop++;
            }
            auto size = static_cast<size_t>(stop - start);

            if (size == 0) {
                throw error(
                    "expected {} values, found {}",
                    count_ + 1, count_
                );
            }

            auto result = input_.substr(0, size);
            input_.remove_prefix(size);
            count_++;

            return result;
        }

    private:
        std::string_view input_;
        const char* initial_start_;
        size_t count_ = 0;
    };

    template<typename T>
    inline void scan_impl(tokens_iterator& input, T& arg) {
        arg = std::move(parse<T>(input.next()));
    }

    template<typename First, typename ...Args>
    inline void scan_impl(tokens_iterator& input, First& first, Args& ...tail) {
        first = std::move(parse<First>(input.next()));
        scan_impl(input, tail...);
    }
}

/// Read a value of type T from the `input`. This is specialized/implemented for
/// double, std::string, and all signed and unsigned integer types.
///
/// @throw chemfiles::Error if the input is empty
template<typename T>
inline T parse(std::string_view input) {
    return detail::parse_integer<T>(input);
}

/// Read a string value from the `input`. This function directly returns its
/// input.
///
/// @throw chemfiles::Error if the input is empty
template<> inline std::string parse(std::string_view input) {
    if (input.empty()) {
        throw error("tried to read a string, got an empty value");
    }
    return std::string(input);
}

/// Read double value from the `input`. This only support plain numbers (no
/// hex or octal notation), with ASCII digits (the system locale is ignored).
/// This does not support parsing NaN or infinity doubles, since they don't
/// have much interest in chemfiles;
/// Numbers should follow the `(+|-)?(\d+)?(\.\d+)?((e|E)?(+|-)?\d+)` pattern.
///
/// @throw chemfiles::Error if the input is empty, the number invalid or would
///                         overflow `double`, or if their is additional data
///                         after the value
template<> double parse(std::string_view input);

/// Read a signed 64-bit integer from the `input`. This only support plain
/// numbers (no hex or octal notation), with ASCII digits (the system locale is
/// ignored). Numbers should follow the `(+|-)?\d+` pattern.
///
/// @throw chemfiles::Error if the input is empty, the number invalid or would
///                         overflow `int64_t`, or if their is additional data
///                         after the value
template<> int64_t parse(std::string_view input);

/// Read an unsigned 64-bit integer from the `input`. This only support plain
/// numbers (no hex or octal notation), with ASCII digits (the system locale is
/// ignored). Numbers should follow the `+?\d+` pattern.
///
/// @throw chemfiles::Error if the input is empty, the number invalid or would
///                         overflow `uint64_t`, or if their is additional data
///                         after the value
template<> uint64_t parse(std::string_view input);

template<typename ...Args>
inline size_t scan(std::string_view input, Args& ...args) {
    auto iterator = detail::tokens_iterator(input);
    try {
        detail::scan_impl(iterator, args...);
    } catch (const chemfiles::Error& e) {
        throw error("error while reading '{}': {}", input, e.what());
    }
    return iterator.read_count();
}

/// Encodes an integer using the [hybrid36] encoding scheme. Returns a string
/// of `*` characters if the integer is out of range.
///
/// [hybrid36]: http://cci.lbl.gov/hybrid_36/
std::string encode_hybrid36(size_t width, int64_t value);

/// Decodes an integer using the [hybrid36] encoding scheme.
///
/// [hybrid36]: http://cci.lbl.gov/hybrid_36/
int64_t decode_hybrid36(size_t width, std::string_view input);

/// Maximum value for a width 4 number
constexpr auto MAX_HYBRID36_W4_NUMBER = 2436111;

/// Maximum value for a width 5 number
constexpr auto MAX_HYBRID36_W5_NUMBER = 87440031;
>>>>>>> 3565f7f0

}

#endif<|MERGE_RESOLUTION|>--- conflicted
+++ resolved
@@ -14,19 +14,23 @@
 #include "chemfiles/utils.hpp"
 #include "chemfiles/error_fmt.hpp"
 
-namespace chemfiles {
-
-<<<<<<< HEAD
+namespace chemfiles
+{
+
 	/// Convert a input to `T`, throwing a `chemfiles::Error` if the input is not
 	/// a valid `T`.
-	template<typename T> T parse(std::string_view input);
+	template <typename T>
+	T parse(std::string_view input);
 
 	/// Read a string value from the `input`. This function directly returns its
 	/// input.
 	///
 	/// @throw chemfiles::Error if the input is empty
-	template<> inline std::string parse(std::string_view input) {
-		if (input.empty()) {
+	template <>
+	inline std::string parse(std::string_view input)
+	{
+		if (input.empty())
+		{
 			throw error("tried to read a string, got an empty value");
 		}
 		return std::string(input);
@@ -41,7 +45,8 @@
 	/// @throw chemfiles::Error if the input is empty, the number invalid or would
 	///                         overflow `double`, or if their is additional data
 	///                         after the value
-	template<> double parse(std::string_view input);
+	template <>
+	double parse(std::string_view input);
 
 	/// Read a signed 64-bit integer from the `input`. This only support plain
 	/// numbers (no hex or octal notation), with ASCII digits (the system locale is
@@ -50,7 +55,8 @@
 	/// @throw chemfiles::Error if the input is empty, the number invalid or would
 	///                         overflow `int64_t`, or if their is additional data
 	///                         after the value
-	template<> int64_t parse(std::string_view input);
+	template <>
+	int64_t parse(std::string_view input);
 
 	/// Read an unsigned 64-bit integer from the `input`. This only support plain
 	/// numbers (no hex or octal notation), with ASCII digits (the system locale is
@@ -59,84 +65,101 @@
 	/// @throw chemfiles::Error if the input is empty, the number invalid or would
 	///                         overflow `uint64_t`, or if their is additional data
 	///                         after the value
-	template<> uint64_t parse(std::string_view input);
-
-	namespace detail {
+	template <>
+	uint64_t parse(std::string_view input);
+
+	namespace detail
+	{
 		/// Helper for the static_assert below
-		template<typename T>
-		struct always_false { enum { value = false }; };
-
-		template<typename Small, typename Large>
-		inline Small convert_integer(Large value) {
-			if (sizeof(Small) < sizeof(Large)) {
-				if (value > static_cast<Large>(std::numeric_limits<Small>::max())) {
+		template <typename T>
+		struct always_false
+		{
+			enum
+			{
+				value = false
+			};
+		};
+
+		template <typename Small, typename Large>
+		inline Small convert_integer(Large value)
+		{
+			if (sizeof(Small) < sizeof(Large))
+			{
+				if (value > static_cast<Large>(std::numeric_limits<Small>::max()))
+				{
 					throw error("{} is out of range for this type", value);
 				}
 			}
 			return static_cast<Small>(value);
 		}
 
-		template<typename T>
+		template <typename T>
 		inline std::enable_if_t<std::is_same<T, char>::value || !std::is_integral<T>::value, T>
-			parse_integer(std::string_view input) {
+		parse_integer(std::string_view input)
+		{
 			(void)input;
 			static_assert(
 				detail::always_false<T>::value,
-				"can not use parse with this type"
-				);
+				"can not use parse with this type");
 		}
 
 		// Conversion for all SIGNED integer type, except char
-		template<typename T>
-		inline std::enable_if_t<!std::is_same<T, char>::value&& std::is_signed<T>::value, T>
-			parse_integer(std::string_view input) {
+		template <typename T>
+		inline std::enable_if_t<!std::is_same<T, char>::value && std::is_signed<T>::value, T>
+		parse_integer(std::string_view input)
+		{
 			auto value = parse<int64_t>(input);
 			return detail::convert_integer<T>(value);
 		}
 
 		// Conversion for all UNSIGNED integer type, except char
-		template<typename T>
-		inline std::enable_if_t<!std::is_same<T, char>::value&& std::is_unsigned<T>::value, T>
-			parse_integer(std::string_view input) {
+		template <typename T>
+		inline std::enable_if_t<!std::is_same<T, char>::value && std::is_unsigned<T>::value, T>
+		parse_integer(std::string_view input)
+		{
 			auto value = parse<uint64_t>(input);
 			return detail::convert_integer<T>(value);
 		}
 
 		/// Iterator over whitespace separated values in a string
-		class tokens_iterator {
+		class tokens_iterator
+		{
 		public:
-			explicit tokens_iterator(std::string_view input) :
-				input_(input), initial_start_(input_.data()) {}
+			explicit tokens_iterator(std::string_view input) : input_(input), initial_start_(input_.data()) {}
 
 			/// Get the number of characters read from input
-			size_t read_count() const {
+			size_t read_count() const
+			{
 				return static_cast<size_t>(input_.data() - initial_start_);
 			}
 
 			/// Get the next non-whitespace value. If all values have been read,
 			/// this returns an empty string.
-			std::string_view next() {
-				auto start = input_.begin();
-				auto end = input_.end();
+			std::string_view next()
+			{
+				auto start = input_.begin(); // NOLINT(readability-qualified-auto)
+				auto end = input_.end();	 // NOLINT(readability-qualified-auto)
 
 				// skip whitespace
-				while (start != end && is_ascii_whitespace(*start)) {
+				while (start != end && is_ascii_whitespace(*start))
+				{
 					start++;
 				}
 				input_.remove_prefix(static_cast<size_t>(start - input_.begin()));
 
 				// Find next whitespace
-				auto stop = start;
-				while (stop != end && !is_ascii_whitespace(*stop)) {
+				auto stop = start; // NOLINT(readability-qualified-auto)
+				while (stop != end && !is_ascii_whitespace(*stop))
+				{
 					stop++;
 				}
 				auto size = static_cast<size_t>(stop - start);
 
-				if (size == 0) {
+				if (size == 0)
+				{
 					throw error(
 						"expected {} values, found {}",
-						count_ + 1, count_
-					);
+						count_ + 1, count_);
 				}
 
 				auto result = input_.substr(0, size);
@@ -148,17 +171,19 @@
 
 		private:
 			std::string_view input_;
-			const char* initial_start_;
+			const char *initial_start_;
 			size_t count_ = 0;
 		};
 
-		template<typename T>
-		inline void scan_impl(tokens_iterator& input, T& arg) {
+		template <typename T>
+		inline void scan_impl(tokens_iterator &input, T &arg)
+		{
 			arg = std::move(parse<T>(input.next()));
 		}
 
-		template<typename First, typename ...Args>
-		inline void scan_impl(tokens_iterator& input, First& first, Args& ...tail) {
+		template <typename First, typename... Args>
+		inline void scan_impl(tokens_iterator &input, First &first, Args &...tail)
+		{
 			first = std::move(parse<First>(input.next()));
 			scan_impl(input, tail...);
 		}
@@ -168,21 +193,22 @@
 	/// double, std::string, and all signed and unsigned integer types.
 	///
 	/// @throw chemfiles::Error if the input is empty
-	template<typename T>
-	inline T parse(std::string_view input) {
+	template <typename T>
+	inline T parse(std::string_view input)
+	{
 		return detail::parse_integer<T>(input);
 	}
 
-
-
-
-	template<typename ...Args>
-	inline size_t scan(std::string_view input, Args& ...args) {
+	template <typename... Args>
+	inline size_t scan(std::string_view input, Args &...args)
+	{
 		auto iterator = detail::tokens_iterator(input);
-		try {
+		try
+		{
 			detail::scan_impl(iterator, args...);
 		}
-		catch (const chemfiles::Error& e) {
+		catch (const chemfiles::Error &e)
+		{
 			throw error("error while reading '{}': {}", input, e.what());
 		}
 		return iterator.read_count();
@@ -204,192 +230,7 @@
 
 	/// Maximum value for a width 5 number
 	constexpr auto MAX_HYBRID36_W5_NUMBER = 87440031;
-=======
-/// Convert a input to `T`, throwing a `chemfiles::Error` if the input is not
-/// a valid `T`.
-template<typename T> T parse(std::string_view input);
-
-namespace detail {
-    /// Helper for the static_assert below
-    template<typename T>
-    struct always_false { enum { value = false }; };
-
-    template<typename Small, typename Large>
-    inline Small convert_integer(Large value) {
-        if (sizeof(Small) < sizeof(Large)) {
-            if (value > static_cast<Large>(std::numeric_limits<Small>::max())) {
-                throw error("{} is out of range for this type", value);
-            }
-        }
-        return static_cast<Small>(value);
-    }
-
-    template<typename T>
-    inline std::enable_if_t<std::is_same<T, char>::value || !std::is_integral<T>::value, T>
-    parse_integer(std::string_view input) {
-        (void)input;
-        static_assert(
-            detail::always_false<T>::value,
-            "can not use parse with this type"
-        );
-    }
-
-    // Conversion for all SIGNED integer type, except char
-    template<typename T>
-    inline std::enable_if_t<!std::is_same<T, char>::value && std::is_signed<T>::value, T>
-    parse_integer(std::string_view input) {
-        auto value = parse<int64_t>(input);
-        return detail::convert_integer<T>(value);
-    }
-
-    // Conversion for all UNSIGNED integer type, except char
-    template<typename T>
-    inline std::enable_if_t<!std::is_same<T, char>::value && std::is_unsigned<T>::value, T>
-    parse_integer(std::string_view input) {
-        auto value = parse<uint64_t>(input);
-        return detail::convert_integer<T>(value);
-    }
-
-    /// Iterator over whitespace separated values in a string
-    class tokens_iterator {
-    public:
-        explicit tokens_iterator(std::string_view input):
-            input_(input), initial_start_(input_.data()) {}
-
-        /// Get the number of characters read from input
-        size_t read_count() const {
-            return static_cast<size_t>(input_.data() - initial_start_);
-        }
-
-        /// Get the next non-whitespace value. If all values have been read,
-        /// this returns an empty string.
-        std::string_view next() {
-            auto start = input_.begin();  // NOLINT(readability-qualified-auto)
-            auto end = input_.end();  // NOLINT(readability-qualified-auto)
-
-            // skip whitespace
-            while (start != end && is_ascii_whitespace(*start)) {
-                start++;
-            }
-            input_.remove_prefix(static_cast<size_t>(start - input_.begin()));
-
-            // Find next whitespace
-            auto stop = start;  // NOLINT(readability-qualified-auto)
-            while (stop != end && !is_ascii_whitespace(*stop)) {
-                stop++;
-            }
-            auto size = static_cast<size_t>(stop - start);
-
-            if (size == 0) {
-                throw error(
-                    "expected {} values, found {}",
-                    count_ + 1, count_
-                );
-            }
-
-            auto result = input_.substr(0, size);
-            input_.remove_prefix(size);
-            count_++;
-
-            return result;
-        }
-
-    private:
-        std::string_view input_;
-        const char* initial_start_;
-        size_t count_ = 0;
-    };
-
-    template<typename T>
-    inline void scan_impl(tokens_iterator& input, T& arg) {
-        arg = std::move(parse<T>(input.next()));
-    }
-
-    template<typename First, typename ...Args>
-    inline void scan_impl(tokens_iterator& input, First& first, Args& ...tail) {
-        first = std::move(parse<First>(input.next()));
-        scan_impl(input, tail...);
-    }
+
 }
 
-/// Read a value of type T from the `input`. This is specialized/implemented for
-/// double, std::string, and all signed and unsigned integer types.
-///
-/// @throw chemfiles::Error if the input is empty
-template<typename T>
-inline T parse(std::string_view input) {
-    return detail::parse_integer<T>(input);
-}
-
-/// Read a string value from the `input`. This function directly returns its
-/// input.
-///
-/// @throw chemfiles::Error if the input is empty
-template<> inline std::string parse(std::string_view input) {
-    if (input.empty()) {
-        throw error("tried to read a string, got an empty value");
-    }
-    return std::string(input);
-}
-
-/// Read double value from the `input`. This only support plain numbers (no
-/// hex or octal notation), with ASCII digits (the system locale is ignored).
-/// This does not support parsing NaN or infinity doubles, since they don't
-/// have much interest in chemfiles;
-/// Numbers should follow the `(+|-)?(\d+)?(\.\d+)?((e|E)?(+|-)?\d+)` pattern.
-///
-/// @throw chemfiles::Error if the input is empty, the number invalid or would
-///                         overflow `double`, or if their is additional data
-///                         after the value
-template<> double parse(std::string_view input);
-
-/// Read a signed 64-bit integer from the `input`. This only support plain
-/// numbers (no hex or octal notation), with ASCII digits (the system locale is
-/// ignored). Numbers should follow the `(+|-)?\d+` pattern.
-///
-/// @throw chemfiles::Error if the input is empty, the number invalid or would
-///                         overflow `int64_t`, or if their is additional data
-///                         after the value
-template<> int64_t parse(std::string_view input);
-
-/// Read an unsigned 64-bit integer from the `input`. This only support plain
-/// numbers (no hex or octal notation), with ASCII digits (the system locale is
-/// ignored). Numbers should follow the `+?\d+` pattern.
-///
-/// @throw chemfiles::Error if the input is empty, the number invalid or would
-///                         overflow `uint64_t`, or if their is additional data
-///                         after the value
-template<> uint64_t parse(std::string_view input);
-
-template<typename ...Args>
-inline size_t scan(std::string_view input, Args& ...args) {
-    auto iterator = detail::tokens_iterator(input);
-    try {
-        detail::scan_impl(iterator, args...);
-    } catch (const chemfiles::Error& e) {
-        throw error("error while reading '{}': {}", input, e.what());
-    }
-    return iterator.read_count();
-}
-
-/// Encodes an integer using the [hybrid36] encoding scheme. Returns a string
-/// of `*` characters if the integer is out of range.
-///
-/// [hybrid36]: http://cci.lbl.gov/hybrid_36/
-std::string encode_hybrid36(size_t width, int64_t value);
-
-/// Decodes an integer using the [hybrid36] encoding scheme.
-///
-/// [hybrid36]: http://cci.lbl.gov/hybrid_36/
-int64_t decode_hybrid36(size_t width, std::string_view input);
-
-/// Maximum value for a width 4 number
-constexpr auto MAX_HYBRID36_W4_NUMBER = 2436111;
-
-/// Maximum value for a width 5 number
-constexpr auto MAX_HYBRID36_W5_NUMBER = 87440031;
->>>>>>> 3565f7f0
-
-}
-
 #endif